--- conflicted
+++ resolved
@@ -1525,7 +1525,6 @@
         return self._coo_mat_to_dict(self.sparse_objective, string_keys=True)[0]
     @property
     def sparse_known_vars(self) -> coo_matrix:
-<<<<<<< HEAD
         # TO BE DEPRECATED
         return self._mon_dict_to_coo_vec(self.known_moments)
     @property
@@ -1547,31 +1546,6 @@
         return self._coo_mat_to_dict(self.moment_upperbounds, string_keys=True)[0]
 
     #TODO: Add properties for semiknowns as sparse and by name.
-=======
-        """Prepares the known values as a sparse matrix.
-
-        Returns
-        -------
-        coo_matrix
-            Known values as sparse matrix
-        """
-        nof_known_vars = len(self.known_moments)
-        nof_variables = len(self.compmonomial_to_idx)
-
-        known_row = [0] * nof_known_vars
-        known_col, known_data = [], []
-        for x, v in self.known_moments.items():
-            known_col.append(self.compmonomial_to_idx[x])
-            known_data.append(v)
-        # Add the constant 1 in case un-normalized problems remove it
-        one_idx = self.compmonomial_to_idx[self.One]
-        if one_idx not in known_col:
-            known_row.append(0)
-            known_col.append(one_idx)
-            known_data.append(1)
-        return coo_matrix((known_data, (known_row, known_col)),
-                          shape=(1, nof_variables))
->>>>>>> d4136380
 
     def _prepare_solver_matrices(self, separate_bounds: bool = True) -> dict:
         """Convert arguments from dictionaries to sparse coo_matrix form to
@@ -1603,18 +1577,12 @@
              str(set(self.known_moments.keys()
                      ).difference(self.monomials)))
 
-<<<<<<< HEAD
         # Defining variables in the LP
         # TODO: Use SPARSE equalities with semiknowns!!
         internal_equalities = self.moment_equalities.copy()
         for mon, (coeff, subs) in self.semiknown_moments.items():
             internal_equalities.append({mon: 1, subs: -coeff})
 
-=======
-        variables = [mon.name for mon in self.compmonomial_to_idx]
-        nof_variables = len(variables)
-        nof_inequalities = len(self.moment_inequalities)
->>>>>>> d4136380
 
         solverargs = {"objective": self.sparse_objective,
                       "known_vars": self.sparse_known_vars,
