"""
The module generates the linear programming relaxation associated to a fanout
or non-fanout inflation instance (see arXiv:1707.06476).

@authors: Emanuel-Cristian Boghiu, Elie Wolfe, Alejandro Pozas-Kerstjens
"""

from collections import Counter, defaultdict
from functools import reduce, cached_property
from gc import collect
from operator import neg as op_neg
from numbers import Real
from typing import List, Dict, Union, Any
from warnings import warn

import numpy as np
import sympy as sp
from scipy.sparse import coo_array, vstack
from tqdm import tqdm

from .. import InflationProblem
from .lp_utils import solveLP
from .monomial_classes import InternalAtomicMonomial, CompoundMoment
from .numbafied import (nb_outer_bitwise_or,
                        nb_outer_bitwise_xor)
from .writer_utils import write_to_lp, write_to_mps
from ..sdp.fast_npa import nb_is_knowable as is_knowable
from ..sdp.quantum_tools import flatten_symbolic_powers
from ..utils import clean_coefficients, eprint, partsextractor, \
    expand_sparse_vec


class InflationLP(object):
    constant_term_name = "constant_term"

    def __init__(self,
                 inflationproblem: InflationProblem,
                 nonfanout: bool = True,
                 local_level: int = None,
                 supports_problem: bool = False,
                 default_non_negative: bool = True,
                 include_all_outcomes: bool = False,
                 verbose: int = None) -> None:
        """
        Class for generating and solving an LP relaxation for fanout or 
        nonfanout inflation.

        Parameters
        ----------
        inflationproblem : InflationProblem
            Details of the scenario.
        nonfanout : bool, optional
            Whether to consider only nonfanout inflation (GPT problem) or
            fanout inflation (classical problem). By default ``False``.
        local_level : int, optional
            If specified, do not assume nonnegative probability distribution
             over all variables, but only over marginal sets of limited size.
        supports_problem : bool, optional
            Whether to consider feasibility problems with distributions, or 
            just with the distribution's support. By default ``False``.
        default_non_negative : bool, optional
            Whether to set all variables to be non-negative by default. By
            default ``True``.
        include_all_outcomes : bool, optional
            Whether to include all outcomes in the LP, as opposed to using
            Collins-Gisin notation when possible. By default ``False``.
        verbose : int, optional
            Optional parameter for level of verbose:
                * 0: quiet (default),
                * 1: monitor level: track program process and show warnings,
                * 2: debug level: show properties of objects created.
        """
        self.problem_type = "lp"
        self.supports_problem = supports_problem
        if verbose is not None:
            if inflationproblem.verbose > verbose:
                warn("Overriding the verbosity from InflationProblem")
            self.verbose = verbose
        else:
            self.verbose = inflationproblem.verbose
        self.local_level = local_level
        if not nonfanout:
            assert not inflationproblem._default_notcomm.any(), \
                "You appear to be requesting fanout (classical)" \
                    + " inflation, \nbut have not specified classical_sources=`all`." \
                    + "\nNote that the `nonfanout` keyword argument is deprecated as of release 2.0.0"

        self.all_operators_commute = True
        self.all_commuting_q_2d = lambda mon: True
        self.all_commuting_q_1d = lambda lexmon: True

        self.default_non_negative = default_non_negative
        if self.verbose > 1:
            print(inflationproblem)

        # Inheritance
        self.InflationProblem = inflationproblem
        self.names = inflationproblem.names
        self.names_to_ints = inflationproblem.names_to_ints
        self._lexrepr_to_names = inflationproblem._lexrepr_to_names
        self._lexrepr_to_copy_index_free_names = inflationproblem._lexrepr_to_copy_index_free_names
        self.op_from_name = {}
        for i, op_names in enumerate(inflationproblem._lexrepr_to_all_names.tolist()):
            for op_name in op_names:
                self.op_from_name.setdefault(op_name, i)
        self.nr_sources = inflationproblem.nr_sources
        self.nr_parties = inflationproblem.nr_parties
        self.hypergraph = inflationproblem.hypergraph
        self.network_scenario = inflationproblem.is_network
        self.inflation_levels = inflationproblem.inflation_level_per_source
        self.setting_cardinalities = inflationproblem.settings_per_party
        self.outcome_cardinalities = inflationproblem.outcomes_per_party
        self.private_setting_cardinalities = inflationproblem.private_settings_per_party
        self.expected_distro_shape = inflationproblem.expected_distro_shape
        self.rectify_fake_setting = inflationproblem.rectify_fake_setting
        self.factorize_monomial_1d = inflationproblem.factorize_monomial_1d
        self._is_knowable_q_non_networks = \
            inflationproblem._is_knowable_q_non_networks
        self._nr_properties = inflationproblem._nr_properties
        self.np_dtype = inflationproblem._np_dtype
        self._lexorder = inflationproblem._lexorder
        self._nr_operators = inflationproblem._nr_operators
        self._lexeye = np.eye(self._nr_operators, dtype=bool)
        self._lexrange = np.arange(self._nr_operators)
        self.lexorder_symmetries = inflationproblem.symmetries
        self._from_2dndarray = inflationproblem._from_2dndarray
        self.mon_to_lexrepr = inflationproblem.mon_to_lexrepr
        self.blank_bool_vec = np.zeros(self._nr_operators, dtype=bool)
        self.blank_bool_array = np.zeros((1, self._nr_operators), dtype=bool)
        self._ortho_groups_per_party = inflationproblem._ortho_groups_per_party
        self.has_children = inflationproblem.has_children.copy()
        if include_all_outcomes or supports_problem: # HACK to fix detection of incompatible supports. (Can be fixed upon adding set_extra_equalities)
            self.has_children[:] = True
        self.does_not_have_children = np.logical_not(self.has_children)

        all_ortho_groups_as_boolarrays = []
        for ortho_groups in inflationproblem._ortho_idxs_per_party:
            ortho_groups_as_boolarrays = []
            for ortho_group in ortho_groups:
                ortho_groups_as_boolarrays.append(self._lexeye[ortho_group])
            all_ortho_groups_as_boolarrays.append(ortho_groups_as_boolarrays)
        self._CG_adjusting_ortho_groups_as_boolarrays = []
        self._CG_nonadjusting_ortho_groups_as_boolarrays = []
        self._all_ortho_groups_as_boolarrays = []
        self._CG_limited_ortho_groups_as_boolarrays = []
        for i, ortho_groups_as_boolarrays in enumerate(all_ortho_groups_as_boolarrays):
            if self.does_not_have_children[i]:
                self._CG_adjusting_ortho_groups_as_boolarrays.extend(ortho_groups_as_boolarrays)
                for ortho_group_as_boolarray in ortho_groups_as_boolarrays:
                    self._CG_limited_ortho_groups_as_boolarrays.append(ortho_group_as_boolarray[:-1])
            else:
                self._CG_nonadjusting_ortho_groups_as_boolarrays.extend(ortho_groups_as_boolarrays)
                self._CG_limited_ortho_groups_as_boolarrays.extend(ortho_groups_as_boolarrays)
            self._all_ortho_groups_as_boolarrays.extend(ortho_groups_as_boolarrays)

        # We want to consider ALL outcomes for variables which have children, 
        # but not the last outcome for childless variables.
        # In other words, if we take all the CG equalities, we want to convert 
        # them to inequalities when the LHS is non_CG but childless-only.
        if np.any(self.does_not_have_children):
            bad_boolvecs_for_ineqs = [bool_array[-1] for bool_array in self._CG_adjusting_ortho_groups_as_boolarrays]
            self._boolvec_for_not_being_in_CG_notation = np.bitwise_or.reduce(bad_boolvecs_for_ineqs, axis=0)
        else:
            self._boolvec_for_not_being_in_CG_notation = self.blank_bool_vec
        if np.any(self.has_children):
<<<<<<< HEAD
            bad_boolvecs_for_eqs = [bool_array[-1] for bool_array in self._CG_nonadjusting_ortho_groups_as_boolarrays]
            self._boolvec_to_trigger_equality_generation = np.bitwise_or.reduce(bad_boolvecs_for_eqs, axis=0)
=======
            bad_boolvecs_for_eqs = [bool_array[0] for bool_array in self._CG_nonadjusting_ortho_groups_as_boolarrays]
            self._boolvec_for_FR_eqs = np.bitwise_or.reduce(bad_boolvecs_for_eqs, axis=0)
>>>>>>> f0b8c4e1
        else:
            self._boolvec_to_trigger_equality_generation = self.blank_bool_vec

        if self.verbose > 1:
            print("Number of single operator measurements per party:", end="")
            prefix = " "
            for i, measures in enumerate(inflationproblem.measurements):
                op_count = np.prod(measures.shape[:2])
                print(prefix + f"{self.names[i]}={op_count}", end="")
                prefix = ", "
            print()
        self.use_lpi_constraints = False

        self.identity_operator = np.empty((0, self._nr_properties),
                                          dtype=self.np_dtype)
        self.zero_operator = np.zeros((1, self._nr_properties),
                                      dtype=self.np_dtype)

        # These next properties are reset during generate_lp, but are needed in
        # init so as to be able to test the Monomial constructor function
        # without generate_lp.

        self._atomic_monomial_from_hash  = {}
        self.monomial_from_atoms        = {}
        self.monomial_from_name = {}
        self.monomial_from_symbol = {}
        self.One  = self.Monomial(self.identity_operator, idx=1)
        self._generate_lp()

    ###########################################################################
    # MAIN ROUTINES EXPOSED TO THE USER                                       #
    ###########################################################################
    @cached_property
    def monomials_as_strings(self):
        """Returns the monomials as strings."""
        return [mon.name for mon in self.monomials]

    def set_bounds(self,
                   bounds: Union[dict, None],
                   bound_type: str = "up") -> None:
        r"""Set numerical lower or upper bounds on the moments generated in the
        LP relaxation. The bounds are at the level of the LP variables,
        and do not take into consideration non-convex constraints. E.g., two
        individual lower bounds, :math:`p_A(0|0) \geq 0.1` and
        :math:`p_B(0|0) \geq 0.1` do not directly impose the constraint
        :math:`p_A(0|0)*p_B(0|0) \geq 0.01`, which should be set manually if
        needed.

        Parameters
        ----------
        bounds : Union[dict, None]
            A dictionary with keys as monomials and values being the bounds.
            The keys can be either CompoundMonomial objects, or names (`str`)
            of Monomial objects.
        bound_type : str, optional
            Specifies whether we are setting upper (``"up"``) or lower
            (``"lo"``) bounds, by default "up".

        Examples
        --------
        >>> self.set_bounds({"pAB(00|00)": 0.2}, "lo")
        """
        assert bound_type in ["up", "lo"], \
            "The 'bound_type' argument should be either 'up' or 'lo'"
        if bound_type == "up":
            self._set_upperbounds(bounds)
        else:
            self._set_lowerbounds(bounds)

    @cached_property
    def atomic_factors(self):
        atoms = set()
        for mon in self.monomials:
            atoms.update(mon.factors)
        return sorted(atoms)

    @cached_property
    def atomic_monomials(self):
        """Returns the atomic monomials."""
        return [self._monomial_from_atoms([atom]) for atom in
                self.atomic_factors]

    @cached_property
    def atom_from_name(self):
        """Returns the atomic monomials."""
        lookup_dict = {}
        for atom in self.atomic_factors:
            lookup_dict[atom.name] = atom
            lookup_dict[atom.legacy_name] = atom
        return lookup_dict

    @cached_property
    def knowable_atoms(self):
        """Returns the knowable atoms."""
        return [m for m in self.atomic_monomials if m.is_knowable]

    @cached_property
    def do_conditional_atoms(self):
        """Returns the atomic monomials which correspond to do conditionals."""
        return [m for m in self.atomic_monomials if
                (m.is_do_conditional and not m.is_knowable)]

    @cached_property
    def factorization_conditions(self):
        """Returns the factorization conditions."""
        conds = {}
        for mon in self.monomials:
            if mon.n_factors > 1:
                conds[mon] = tuple(self.monomial_from_atoms[(fac,)]
                                   for fac in mon.factors)
        return conds

    @cached_property
    def quadratic_factorization_conditions(self):
        """Returns the quadratic factorization conditions."""
        conds = {}
        for mon in self.monomials:
            if mon.n_factors > 1:
                conds[mon] = (self.monomial_from_atoms[mon.factors[:1]],
                              self.monomial_from_atoms[mon.factors[1:]])
        return conds

    def set_distribution(self,
                         prob_array: Union[np.ndarray, None],
                         use_lpi_constraints: bool = False,
                         shared_randomness: bool = False) -> None:
        r"""Set numerically all the knowable (and optionally semiknowable)
        moments according to the probability distribution specified.

        Parameters
        ----------
        prob_array : numpy.ndarray
            Multidimensional array encoding the distribution, which is
            called as ``prob_array[a,b,c,...,x,y,z,...]`` where
            :math:`a,b,c,\dots` are outputs and :math:`x,y,z,\dots` are
            inputs. Note: even if the inputs have cardinality 1 they must
            be specified, and the corresponding axis dimensions are 1.
            The parties' outcomes and measurements must be appear in the
            same order as specified by the ``order`` parameter in the
            ``InflationProblem`` used to instantiate ``InflationLP``.
        use_lpi_constraints : bool, optional
            Specification whether linearized polynomial constraints (see,
            e.g., Eq. (D6) in `arXiv:2203.16543
            <https://www.arxiv.org/abs/2203.16543/>`_) will be imposed or
            not. By default ``False``.
        shared_randomness : bool, optional
            Specification whether higher order monomials may be calculated.
            If universal shared randomness is present (i.e., the flag is
            ``True``), only atomic monomials are assigned numerical values.
        """
        if prob_array is not None:
            assert prob_array.shape == self.expected_distro_shape, f"Cardinalities mismatch: \n" \
                                                                   f"expected {self.expected_distro_shape}, \n " \
                                                                   f"got {prob_array.shape}"
            knowable_values = {atom: atom.compute_marginal(prob_array)
                               for atom in self.knowable_atoms}
        else:
            knowable_values = {}

        self.set_values(knowable_values,
                        use_lpi_constraints=use_lpi_constraints,
                        only_specified_values=shared_randomness)

    def set_objective(self,
                      objective: Union[sp.core.expr.Expr, dict, None],
                      direction: str = "max") -> None:
        """Set or change the objective function of the polynomial optimization
        problem.

        Parameters
        ----------
        objective : Union[sp.core.expr.Expr, dict, None]
            The objective function, either as a combination of sympy symbols,
            as a dictionary with keys the monomials or their names, and as
            values the corresponding coefficients, or ``None`` for clearing
            a previous objective.
        direction : str, optional
            Direction of the optimization (``"max"``/``"min"``). By default
            ``"max"``.
        """
        assert (not self.supports_problem) or (objective is None), \
            "Supports problems do not support specifying objective functions."
        assert direction in ["max", "min"], ("The 'direction' argument should "
                                             + " be either 'max' or 'min'")

        self._reset_objective()
        if direction == "max":
            self.maximize = True
        else:
            self.maximize = False
        if objective is None:
            return
        else:
            if self.use_lpi_constraints and self.verbose > 0:
                warn("You have the flag `use_lpi_constraints` set to True. Be "
                     + "aware that imposing linearized polynomial constraints "
                     + "will constrain the optimization to distributions with "
                     + "fixed marginals.")
            sign = (1 if self.maximize else -1)
            self.objective = {mon: (sign * coeff)
                              for mon, coeff in self._sanitise_dict(objective).items()}
            surprising_objective_terms = {mon for mon in self.objective.keys()
                                          if mon not in self.monomials}
            assert len(surprising_objective_terms) == 0, \
                ("When interpreting the objective we have encountered at " +
                 "least one monomial that does not appear in the original " +
                 f"generating set:\n\t{surprising_objective_terms}")

    def update_values(self,
                      values: Union[Dict[Union[CompoundMoment,
                      InternalAtomicMonomial,
                      sp.core.symbol.Symbol,
                      str],
                      Union[float, sp.core.expr.Expr]],
                      None],
                      use_lpi_constraints: bool = False,
                      only_specified_values: bool = False) -> None:
        """Directly assign numerical values to variables in the generating set.
        This is done via a dictionary where keys are the variables to have
        numerical values assigned (either in their operator form, in string
        form, or directly referring to the variable in the generating set), and
        the values are the corresponding numerical quantities.

        Parameters
        ----------
        values : Union[None, Dict[Union[CompoundMoment, InternalAtomicMonomial, sympy.core.symbol.Symbol, str], float]]
            The description of the variables to be assigned numerical values
            and the corresponding values. The keys can be either of the
            Monomial class, symbols or strings (which should be the name of
            some Monomial).
        use_lpi_constraints : bool
            Specification whether linearized polynomial constraints (see, e.g.,
            Eq. (D6) in `arXiv:2203.16543
            <https://www.arxiv.org/abs/2203.16543/>`_) will be imposed or not.
            By default ``False``.
        only_specified_values : bool
            Specifies whether one wishes to fix only the variables provided
            (``True``), or also the variables containing products of the
            monomials fixed (``False``). Regardless of this flag, unknowable
            variables can also be fixed.
        """
        if (values is None) or len(values) == 0:
            return

        self._reset_solution()

        self.use_lpi_constraints = use_lpi_constraints

        if (len(self.objective) > 1) and self.use_lpi_constraints:
            warn("You have an objective function set. Be aware that imposing "
                 + "linearized polynomial constraints will constrain the "
                 + "optimization to distributions with fixed marginals.")
        for mon, value in values.items():
            try:  # We do this to deal with NaNs (such as in undefined supports)
                  # in a way that is also compatible with symbolic values.
                if np.isnan(value):
                    continue
            except TypeError:
                pass
            mon = self._sanitise_monomial(mon)
            self.known_moments[mon] = value
        if not only_specified_values:
            atomic_knowns = {mon.factors[0]: val
                             for mon, val in self.known_moments.items()
                             if len(mon) == 1}
            monomials_not_present = set(self.known_moments.keys()
                                        ).difference(self.monomials)
            for mon in monomials_not_present:
                warn(f"We do not recognize the set value of {mon} "
                     + "as it does not appear in the internal list of monomials.")
                del self.known_moments[mon]

            # Get the remaining monomials that need assignment
            if all(atom.is_knowable for atom in atomic_knowns):
                if not self.use_lpi_constraints:
                    remaining_mons = (mon for mon in self.monomials
                                      if ((not mon.is_atomic)
                                          and mon.is_knowable))
                else:
                    remaining_mons = (mon for mon in self.monomials
                                      if ((not mon.is_atomic)
                                          and mon.knowability_status
                                          in ["Knowable", "Semi"]))
            else:
                remaining_mons = (mon for mon in self.monomials
                                  if not mon.is_atomic)
            surprising_semiknowns = set()
            for mon in tqdm(list(remaining_mons), disable=not self.verbose,
                                 desc="Evaluating monomials    "):
                value, unknown_factors, known_status = mon.evaluate(
                    atomic_knowns,
                    self.use_lpi_constraints)
                if known_status == "Known":
                    self.known_moments[mon] = value
                elif known_status == "Semi":
                    if self.use_lpi_constraints:
                        unknown_mon = \
                            self._monomial_from_atoms(unknown_factors)
                        self.semiknown_moments[mon] = (value, unknown_mon)
                        if self.verbose > 0:
                            if unknown_mon not in self.monomials:
                                surprising_semiknowns.add(unknown_mon)
                                raise Exception(
                                    "When processing LPI constraints we encountered a " +
                                    "monomial that does not appear in the list of LP " +
                                    f"variables:\n\t{unknown_mon}")
                else:
                    pass
            if (len(surprising_semiknowns) >= 1) and (self.verbose > 0):
                warn("When processing LPI constraints we encountered at " +
                     "least one monomial that does not appear in the " +
                     f"generating set:\n\t{surprising_semiknowns}")
            del atomic_knowns, surprising_semiknowns
        self._cleanup_after_set_values()

    def set_values(self, 
                   values: Union[Dict[Union[CompoundMoment,
                   InternalAtomicMonomial,
                   sp.core.symbol.Symbol,
                   str],
                   Union[float, sp.core.expr.Expr]],
                   None], 
                   **kwargs):
        r"""Exactly like update_values, except it resets all known values to
        zero as an intermediate step.
        
        Parameters
        ----------
        values : Union[None, Dict[Union[CompoundMoment, InternalAtomicMonomial, sympy.core.symbol.Symbol, str], float]]
            The description of the variables to be assigned numerical values
            and the corresponding values. The keys can be either of the
            Monomial class, symbols or strings (which should be the name of
            some Monomial).
        """
        self._reset_values()
        if (values is None) or len(values) == 0:
            self._cleanup_after_set_values()
            return
        else:
            self.update_values(values, **kwargs)
            return

    def set_extra_equalities(self,
                             extra_equalities: Union[list, None]) -> None:
        """Set extra equality constraints for the LP.

        Parameters
        ----------
        extra_equalities : Union[list, None]
            List of dictionaries representing additional equality constraints.
            The keys (variables) can be strings, instances of
            `CompoundMonomial`, or monomials as 2D arrays.
        """
        self.extra_equalities = []  # Reset every time
        if not extra_equalities or extra_equalities is None:
            return
        self.extra_equalities = [self._sanitise_dict(eq)
                                 for eq in extra_equalities]

    def set_extra_inequalities(self,
                               extra_inequalities: Union[list, None]) -> None:
        """Set extra inequality constraints for the LP.

        Parameters
        ----------
        extra_inequalities : Union[list, None]
            List of dictionaries representing additional inequality
             constraints. The keys (variables) can be strings, instances of
            `CompoundMonomial`, or monomials as 2D arrays.
        """
        self.extra_inequalities = []  # Reset every time
        if not extra_inequalities or extra_inequalities is None:
            return
        self.extra_inequalities = [self._sanitise_dict(ineq)
                                   for ineq in extra_inequalities]

    def solve(self,
              relax_known_vars: bool = False,
              relax_inequalities: bool = False,
              solve_dual: bool = True,
              solverparameters: dict = None,
              verbose: int = None,
              default_non_negative: bool = None,
              **solver_arguments) -> None:
        r"""Call a solver on the LP relaxation. Upon successful solution, it
        returns the primal and dual objective values along with the solution
        matrices.

        Parameters
        ----------
        relax_known_vars : bool, optional
            Do feasibility as optimization where each known value equality
            becomes two relaxed inequality constraints. E.g., P(A) = 0.7
            becomes P(A) + lambda >= 0.7 and P(A) - lambda <= 0.7, where lambda
            is a slack variable. By default, ``False``.
        relax_inequalities : bool, optional
            Do feasibility as optimization where each inequality is relaxed by
            the non-negative slack variable lambda. By default, ``False``.
        solve_dual : bool, optional
            Optimize the dual problem (recommended). By default ``False``.
        solverparameters : dict, optional
            Extra parameters to be sent to the solver. By default ``None``.
        verbose : int, optional
            Verbosity level.
        default_non_negative : bool, optional
            If ``True``, all variables are set to be non-negative by default.
        solver_arguments : dict, optional
            By default, solve will use the dictionary of LP keyword arguments
            given by ``_prepare_solver_arguments()``. However, a user may
            manually override these arguments by passing their own here.
        """
        if (relax_known_vars or relax_inequalities) and \
                len(self.objective) > 0:
            warn("You have a non-trivial objective, but set to solve a "
                 "feasibility problem as optimization. Setting "
                 "relax_known_vars=False, relax_inequalities=False, and "
                 "optimizing the objective...")
            relax_known_vars = relax_inequalities = False
        if verbose is None:
            real_verbose = self.verbose
        else:
            real_verbose = verbose
        if default_non_negative is None:
            real_default_non_negative = self.default_non_negative
        else:
            real_default_non_negative = default_non_negative

        args = self._prepare_solver_matrices()
        
        # Still allow for 'feas_as_optim' as an argument
        if 'feas_as_optim' in solver_arguments:
            if solver_arguments["feas_as_optim"]:
                relax_known_vars = False
                relax_inequalities = True
                del solver_arguments["feas_as_optim"]
            else:
                relax_known_vars = relax_inequalities = False
                del solver_arguments["feas_as_optim"]
        args.update(solver_arguments)

        args.update({"relax_known_vars": relax_known_vars,
                     "relax_inequalities": relax_inequalities,
                     "verbose": real_verbose,
                     "default_non_negative": real_default_non_negative,
                     "solverparameters": solverparameters,
                     "solve_dual": solve_dual})

        self.solution_object = solveLP(**args)
        self.success = self.solution_object["success"]
        self.status = self.solution_object["status"]
        if self.success:
            self.primal_objective = self.solution_object["primal_value"]
            self.objective_value  = self.solution_object["primal_value"]
            self.objective_value *= (1 if self.maximize else -1)
        else:
            self.primal_objective = self.status
            self.objective_value  = self.status
        collect()

    ###########################################################################
    # PUBLIC ROUTINES RELATED TO THE PROCESSING OF CERTIFICATES               #
    ###########################################################################
    def certificate_as_dict(self,
                             clean: bool = True,
                             chop_tol: float = 1e-10,
                             round_decimals: int = 3) -> dict:
        """Give certificate as dictionary with monomials as keys and
        their coefficients in the certificate as the values. The certificate
        of incompatibility is ``cert < 0``.

        If the certificate is evaluated on a point giving a negative value, this
        guarantees that the compatibility test for the same point is infeasible
        provided the set of constraints of the program does not change. Warning:
        when using ``use_lpi_constraints=True`` the set of constraints depends
        on the specified distribution, thus the certificate is not guaranteed to
        apply.

        Parameters
        ----------
        clean : bool, optional
            If ``True``, eliminate all coefficients that are smaller than
            ``chop_tol``, normalise and round to the number of decimals
            specified by ``round_decimals``. By default ``True``.
        chop_tol : float, optional
            Coefficients in the dual certificate smaller in absolute value are
            set to zero. By default ``1e-10``.
        round_decimals : int, optional
            Coefficients that are not set to zero are rounded to the number of
            decimals specified. By default ``3``.

        Returns
        -------
        dict
            The expression of the certificate in terms of probabilities and
            marginals. The certificate of incompatibility is ``cert < 0``.
        """
        try:
            dual = self.solution_object["dual_certificate"]
        except AttributeError:
            raise Exception("For extracting a certificate you need to solve " +
                            "a problem. Call \"InflationLP.solve()\" first.")
        if len(self.semiknown_moments) > 0:
            warn("Beware that, because the problem contains linearized " +
                 "polynomial constraints, the certificate is not guaranteed " +
                 "to apply to other distributions.")
        if np.allclose(list(dual.values()), 0.):
            return {}
        if clean:
            dual = clean_coefficients(dual, chop_tol, round_decimals)
        return {self.monomial_from_name[k]: v for k, v in dual.items()
                if not self.monomial_from_name[k].is_zero}

    def probs_from_dict(self,
                        dict_with_monomial_keys: dict) -> sp.core.add.Add:
        """Converts a monomial dictionary into a SymPy expression.

        Parameters
        ----------
        dict_with_monomial_keys : Dict[sympy.Symbol, float]
            Dictionary with monomials and associated coefficients.

        Returns
        -------
        sympy.core.add.Add
            The expression of the polynomial encoded in the dictionary.
        """
        polynomial = sp.S.Zero
        for mon, coeff in self._sanitise_dict(dict_with_monomial_keys).items():
            polynomial += coeff * mon.symbol
        return polynomial

    def certificate_as_probs(self,
                             clean: bool = True,
                             chop_tol: float = 1e-10,
                             round_decimals: int = 3) -> sp.core.add.Add:
        """Give certificate as symbolic sum of probabilities. The certificate
        of incompatibility is ``cert < 0``.

        If the certificate is evaluated on a point giving a negative value, this
        guarantees that the compatibility test for the same point is infeasible
        provided the set of constraints of the program does not change. Warning:
        when using ``use_lpi_constraints=True`` the set of constraints depends
        on the specified distribution, thus the certificate is not guaranteed to
        apply.

        Parameters
        ----------
        clean : bool, optional
            If ``True``, eliminate all coefficients that are smaller than
            ``chop_tol``, normalise and round to the number of decimals
            specified by ``round_decimals``. By default ``True``.
        chop_tol : float, optional
            Coefficients in the dual certificate smaller in absolute value are
            set to zero. By default ``1e-10``.
        round_decimals : int, optional
            Coefficients that are not set to zero are rounded to the number of
            decimals specified. By default ``3``.

        Returns
        -------
        sympy.core.add.Add
            The expression of the certificate in terms of probabilities and
            marginals. The certificate of incompatibility is ``cert < 0``.
        """

        return self.probs_from_dict(self.certificate_as_dict(
                clean=clean,
                chop_tol=chop_tol,
                round_decimals=round_decimals))

    def string_from_dict(self,
                         dict_with_monomial_keys) -> str:
        """Converts a monomial dictionary into a string.

        Parameters
        ----------
        dict_with_monomial_keys : Dict[sympy.Symbol, float]
            Dictionary with monomials and associated coefficients.

        Returns
        -------
        str
            The expression of the certificate in string form.
        """
        as_dict = self._sanitise_dict(dict_with_monomial_keys)
        # Watch out for when "1" is note the same as "constant_term"
        constant_value = as_dict.pop(self.Constant_Term,
                                     as_dict.pop(self.One, 0.)
                                     )
        if constant_value:
            polynomial_as_str = str(constant_value)
        else:
            polynomial_as_str = ""
        for mon, coeff in as_dict.items():
            if mon.is_zero or np.isclose(np.abs(coeff), 0):
                continue
            else:
                polynomial_as_str += "+" if coeff >= 0 else "-"
                if np.isclose(abs(coeff), 1):
                    polynomial_as_str += mon.name
                else:
                    polynomial_as_str += "{0}*{1}".format(abs(coeff), mon.name)
        if not len(polynomial_as_str):  # Failsafe for empty dictionary.
            polynomial_as_str = "0"
        elif polynomial_as_str[0] == "+":
            polynomial_as_str = polynomial_as_str[1:]
        return polynomial_as_str

    def certificate_as_string(self,
                              clean: bool = True,
                              chop_tol: float = 1e-10,
                              round_decimals: int = 3) -> str:
        """Give the certificate as a string of a sum of probabilities. The
        expression is in the form such that its satisfaction implies
        incompatibility.

        If the certificate is evaluated on a point giving a negative value, this
        guarantees that the compatibility test for the same point is infeasible
        provided the set of constraints of the program does not change. Warning:
        when using ``use_lpi_constraints=True`` the set of constraints depends
        on the specified distribution, thus the certificate is not guaranteed to
        apply.

        Parameters
        ----------
        clean : bool, optional
            If ``True``, eliminate all coefficients that are smaller than
            ``chop_tol``, normalise and round to the number of decimals
            specified by ``round_decimals``. By default, ``True``.
        chop_tol : float, optional
            Coefficients in the dual certificate smaller in absolute value are
            set to zero. By default, ``1e-10``.
        round_decimals : int, optional
            Coefficients that are not set to zero are rounded to the number of
            decimals specified. By default, ``3``.

        Returns
        -------
        str
            The certificate in terms of probabilities and marginals. The
            certificate of incompatibility is ``cert < 0``.
        """
        return self.string_from_dict(
            self.certificate_as_dict(
                clean=clean,
                chop_tol=chop_tol,
                round_decimals=round_decimals)) + " < 0"

    def evaluate_polynomial(self, polynomial: dict, prob_array: np.ndarray):
        """Evaluate the certificate of infeasibility in a target probability
        distribution. If the evaluation is a negative value, the distribution is
        not compatible with the causal structure. Warning: when using
        ``use_lpi_constraints=True`` the set of constraints depends on the
        specified distribution, thus the certificate is not guaranteed to apply.

        Parameters
        ----------
        polynomial : dict
            A dictionary of monomials with coefficients as values.
        prob_array : numpy.ndarray
            Multidimensional array encoding the distribution, which is
            called as ``prob_array[a,b,c,...,x,y,z,...]`` where
            :math:`a,b,c,\\dots` are outputs and :math:`x,y,z,\\dots` are
            inputs. Note: even if the inputs have cardinality 1 they must
            be specified, and the corresponding axis dimensions are 1.
            The parties' outcomes and measurements must appear in the
            same order as specified by the ``order`` parameter in the
            ``InflationProblem`` used to instantiate ``InflationLP``.

        Returns
        -------
        float
            The evaluation of the certificate of infeasibility in prob_array.
        """
        return sum((atom.compute_marginal(prob_array) * val
                    for atom, val in self._sanitise_dict(polynomial).items()))


    def evaluate_certificate(self, prob_array: np.ndarray) -> float:
        """Evaluate the certificate of infeasibility in a target probability
        distribution. If the evaluation is a negative value, the distribution is
        not compatible with the causal structure. Warning: when using
        ``use_lpi_constraints=True`` the set of constraints depends on the
        specified distribution, thus the certificate is not guaranteed to apply.

        Parameters
        ----------
        prob_array : numpy.ndarray
            Multidimensional array encoding the distribution, which is
            called as ``prob_array[a,b,c,...,x,y,z,...]`` where
            :math:`a,b,c,\\dots` are outputs and :math:`x,y,z,\\dots` are
            inputs. Note: even if the inputs have cardinality 1 they must
            be specified, and the corresponding axis dimensions are 1.
            The parties' outcomes and measurements must appear in the
            same order as specified by the ``order`` parameter in the
            ``InflationProblem`` used to instantiate ``InflationLP``.

        Returns
        -------
        float
            The evaluation of the certificate of infeasibility in prob_array.
        """
        if self.use_lpi_constraints:
            warn("You have used LPI constraints to obtain the certificate. " +
                 "Be aware that, because of that, the certificate may not be " +
                 "valid for other distributions.")
        return self.evaluate_polynomial(self.certificate_as_dict(), prob_array)

    def desymmetrize_certificate(self) -> dict:
        """If the scenario contains symmetries other than the inflation
        symmetries, this function writes a certificate of infeasibility valid
        for non-symmetric distributions too.

        Parameters
        ----------
        replace : bool, optional
            Whether to replace the certificate in ``self.solution_object``.
            By default ``False``.

        Returns
        -------
        dict
            The expression of the un-symmetrized certificate in terms of
            probabilities and marginals. The certificate of incompatibility is
            ``cert < 0``.
        """
        try:
            dual = self.solution_object["dual_certificate"]
        except AttributeError:
            raise Exception("For extracting a certificate you need to solve " +
                            "a problem. Call \"InflationSDP.solve()\" first.")

        desymmetrized = {}
        norm = len(self.InflationProblem.symmetries)
        lexmon_names = self.InflationProblem._lexrepr_to_copy_index_free_names
        for symm in self.InflationProblem.symmetries:
            for mon, coeff in dual.items():
                mon = self.monomial_from_name[mon]
                if not mon.is_zero:
                    desymm_mon = lexmon_names[symm[mon.as_lexmon]]
                    desymm_mon = sorted(desymm_mon, key=lambda x: x[0])
                    if not mon.is_one:
                        desymm_name = "P[" + " ".join(desymm_mon) + "]"
                    else:
                        desymm_name = "1"
                    if desymm_name not in desymmetrized:
                        desymmetrized[desymm_name] = coeff / norm
                    else:
                        desymmetrized[desymm_name] += coeff / norm
        return desymmetrized

    ###########################################################################
    # OTHER ROUTINES EXPOSED TO THE USER                                      #
    ##########################################################################
    def reset(self, which: Union[str, List[str]] = "all") -> None:
        """Reset the various user-specifiable objects in the inflation LP.

        Parameters
        ----------
        which : Union[str, List[str]]
            The objects to be reset. It can be fed as a single string or a list
            of them. Options include ``"bounds"``, ``"lowerbounds"``,
            ``"upperbounds"``, ``"objective"``, ``"values"``, and ``"all"``.
        """
        if type(which) == str:
            if which == "all":
                self.reset(["bounds", "objective", "values"])
            elif which == "bounds":
                self._reset_bounds()
            elif which == "lowerbounds":
                self._reset_lowerbounds()
            elif which == "upperbounds":
                self._reset_upperbounds()
            elif which == "objective":
                self._reset_objective()
            elif which == "values":
                self._reset_values()
            else:
                raise Exception(f"The attribute {which} is not part of " +
                                "InflationLP.")
        else:
            for attr in which:
                self.reset(attr)
        collect()

    def write_to_file(self, filename: str) -> None:
        """Exports the problem to a file.

        Parameters
        ----------
        filename : str
            Name of the exported file. If no file format is specified, it
            defaults to the LP format. Supported formats are ``.lp`` (LP) and
            ``.mps`` (MPS).
        """
        # Determine file extension
        parts = filename.split(".")
        if len(parts) >= 2:
            extension = parts[-1]
        else:
            extension = "lp"
            filename += ".lp"

        # Write file according to the extension
        args = self._prepare_solver_arguments(separate_bounds=True)
        if self.verbose > 0:
            print("Writing the LP program to", filename)
        if extension == "lp":
            write_to_lp(args, filename)
        elif extension == "mps":
            write_to_mps(args, filename)
        else:
            raise Exception("File format not supported. Please choose between "
                            + "the extensions `.lp` and `.mps`.")

    ###########################################################################
    # ROUTINES RELATED TO CONSTRUCTING COMPOUND MONOMIAL INSTANCES            #
    ###########################################################################
    def _AtomicMonomial(self,
                        array1d: np.ndarray) -> InternalAtomicMonomial:
        """Construct an instance of the `InternalAtomicMonomial` class from
        a 2D array description of a monomial.

        See the documentation of the `InternalAtomicMonomial` class for more
        details.

        Parameters
        ----------
        array1d : numpy.ndarray
            Monomial encoded as a 1D array of integers relative to _lexorder.

        Returns
        -------
        InternalAtomicMonomial
            An instance of the `InternalAtomicMonomial` class representing the
            input.
        """
        key = self.blank_bool_vec.copy()  # Quantum case will be different
        key[array1d] = True
        try:
            return self._atomic_monomial_from_hash[key.tobytes()]
        except KeyError:
            if len(self.lexorder_symmetries) == 1:
                mon = InternalAtomicMonomial(self, array1d)
                self._atomic_monomial_from_hash[key.tobytes()] = mon
                return mon
            else:
                mon_as_symboolvec = key[self.lexorder_symmetries]
                mon_as_symboolvec = mon_as_symboolvec[
                    np.lexsort(mon_as_symboolvec.T[::-1])]
                mon_as_boolvec = mon_as_symboolvec[-1]
                mon = InternalAtomicMonomial(self, 
                                             np.flatnonzero(mon_as_boolvec))
                for alt_key in mon_as_symboolvec:
                    self._atomic_monomial_from_hash[alt_key.tobytes()] = mon
                return mon

    def Monomial(self, array1d: np.ndarray, idx: int = -1) -> CompoundMoment:
        r"""Create an instance of the `CompoundMonomial` class from a 2D array.
        An instance of `CompoundMonomial` is a collection of
        `InternalAtomicMonomial`.

        Parameters
        ----------
        array1d : numpy.ndarray
            Moment encoded as a 1D array of integers, relative to _lexorder
        idx : int, optional
            Assigns an integer index to the resulting monomial, which can be
            used as an id, by default -1.

        Returns
        -------
        CompoundMoment
            The monomial factorised into AtomicMonomials, all brought to
            representative form under inflation symmetries.
        """
        _factors = self.factorize_monomial_1d(array1d, canonical_order=False)
        list_of_atoms = [self._AtomicMonomial(factor)
                         for factor in _factors if len(factor)]
        mon = self._monomial_from_atoms(list_of_atoms)
        mon.attach_idx(idx)
        return mon

    def _monomial_from_atoms(self,
                             atoms: List[InternalAtomicMonomial]
                             ) -> CompoundMoment:
        """Build an instance of `CompoundMonomial` from a list of instances
        of `InternalAtomicMonomial`.

        Parameters
        ----------
        atoms : List[InternalAtomicMonomial]
            List of instances of `InternalAtomicMonomial`.

        Returns
        -------
        CompoundMoment
            A `CompoundMonomial` with atomic factors given by `atoms`.
        """
        key = tuple(sorted(atoms))
        try:
            return self.monomial_from_atoms[key]
        except KeyError:
            mon = CompoundMoment(atoms)
            try:
                mon.idx = self.first_free_idx
                self.first_free_idx += 1
            except AttributeError:
                pass
            self.monomial_from_atoms[key] = mon
            self.monomial_from_name[mon.name] = mon
            self.monomial_from_name[mon.legacy_name] = mon  # For legacy compatibility!
            self.monomial_from_symbol[mon.symbol] = mon
            return mon

    def _sanitise_monomial(self, mon: Any) -> CompoundMoment:
        """Return a ``CompoundMonomial`` built from ``mon``, where ``mon`` can
        be either the name of a moment as a string, a SymPy variable, a
        monomial encoded as a 2D array, or an integer in case the moment is the
        unit moment or the zero moment.


        Parameters
        ----------
        mon : Any
            The name of a moment as a string, a SymPy variable with the name of
            a valid moment, a 2D array encoding of a moment or an integer in
            case the moment is the unit moment or the zero moment.

        Returns
        -------
        CompoundMoment
            Instance of ``CompoundMonomial`` built from ``mon``.

        Raises
        ------
        Exception
            If ``mon`` is the constant monomial, it can only be numbers 0 or 1
        Exception
            If the type of ``mon`` is not supported.
        """
        if isinstance(mon, CompoundMoment):
            return mon
        elif isinstance(mon, InternalAtomicMonomial):
            return self._monomial_from_atoms([mon])
        elif isinstance(mon, (sp.core.symbol.Symbol,
                              sp.core.power.Pow,
                              sp.core.mul.Mul,
                              sp.core.symbol.Expr)):
            try:
                return self.monomial_from_symbol[mon]
            except KeyError:
                symbols = flatten_symbolic_powers(mon)
                if len(symbols) == 1:
                    try:
                        return self.monomial_from_name[str(symbols[0])]
                    except KeyError:
                        pass
                array = np.concatenate([self._interpret_atomic_string(str(op))
                                        for op in symbols])
                return self._sanitise_monomial(array)
        elif isinstance(mon, (tuple, list, np.ndarray)):
            array = np.asarray(mon, dtype=self.np_dtype)
            assert array.ndim <= 2, \
                "The monomial representations must be 1d or 2d arrays."
            if array.ndim == 2:
                return self._sanitise_monomial(self.mon_to_lexrepr(array))
            elif array.ndim == 1:
                return self.Monomial(array)
            else:
                assert array.ndim == 2, \
                    "The monomial representations must be 2d arrays."
        elif isinstance(mon, str):
            try:
                return self.monomial_from_name[mon]
            except KeyError:
                print(f"As of now we only recognize \n{list(self.monomial_from_name.keys())}")
                return self._sanitise_monomial(self._interpret_name(mon))
        elif isinstance(mon, Real):
            if np.isclose(float(mon), 1):
                return self.One
            else:
                raise Exception(f"Constant monomial {mon} can only be 1.")
        else:
            raise Exception(f"sanitise_monomial: {mon} is of type " +
                            f"{type(mon)} and is not supported.")

    def _sanitise_dict(self, input_dict: Any) -> Dict:
        """Sanitize a dictionary of monomials.

        Parameters
        ----------
        input_dict : Any
            The dictionary to be sanitized.

        Returns
        -------
        Dict
            The sanitized dictionary.
        """
        if isinstance(input_dict, sp.core.expr.Expr):
            if input_dict.free_symbols:
                input_dict_copy = {k: float(v) for k, v in sp.expand(input_dict).as_coefficients_dict().items()}
            else:
                input_dict_copy = {}
        else:
            input_dict_copy = input_dict
        output_dict = defaultdict(int)
        for k, v in input_dict_copy.items():
            if not np.isclose(v, 0):
                output_dict[self._sanitise_monomial(k)] += v
        return output_dict

    ###########################################################################
    # ROUTINES RELATED TO NAME PARSING                                        #
    ###########################################################################
    def _interpret_name(self,
                        monomial: Union[str, sp.core.symbol.Expr, int]
                        ) -> np.ndarray:
        """Build a 2D array encoding of a monomial which can be passed either
        as a string, as a SymPy expression or as an integer.

        Parameters
        ----------
        monomial : Union[str, sympy.core.symbol.Expr, int]
            Input moment.

        Returns
        -------
        numpy.ndarray
            2D array encoding of the input moment.
        """
        if str(monomial) == '1':
            return self.identity_operator
        elif isinstance(monomial, str):
            try:
                return self.monomial_from_name[monomial]
            except KeyError:
                factors = monomial.split("*")
        elif isinstance(monomial, tuple) or isinstance(monomial, list):
            factors = [str(factor) for factor in monomial]
        elif isinstance(monomial, sp.core.symbol.Expr):
            try:
                return self.monomial_from_symbol[monomial]
            except KeyError:
                factors = [str(factor)
                           for factor in flatten_symbolic_powers(monomial)]
        else:
            raise Exception(f'Cannot interpret monomial with name {monomial} of type {type(monomial)}')
        return np.vstack(tuple(self._interpret_atomic_string(factor_string)
                               for factor_string in factors))

    def _interpret_atomic_string(self, factor_string: str) -> np.ndarray:
        """Build a 2D array encoding of a moment that cannot be further
        factorised into products of other moments.

        Parameters
        ----------
        factor_string : str
            String representation of a moment in expected value notation, e.g.,
            ``"<A_1_1_1_2*B_2_1_3_4>"``.

        Returns
        -------
        numpy.ndarray
            2D array encoding of the input atomic moment.
        """
        try:
            return self.atom_from_name[factor_string].as_2d_array
        except (KeyError, AttributeError):
            pass
        assert ((factor_string[0] == "<" and factor_string[-1] == ">")
                or (factor_string[0:1] == "P[" and factor_string[-1] == "]")
                or set(factor_string).isdisjoint(set("| "))), \
            ("Monomial names must be between < > signs, or in conditional " +
             f"probability form, whereas input received was {factor_string}")
        if factor_string[-1] in {'>', ')', "]", "}"}:
            cleaned_factor_string = factor_string[:-1]
            substrings_to_kill = {"P[", "P(", "p[", "p(", "<"}
            for substring in substrings_to_kill:
                cleaned_factor_string = cleaned_factor_string.replace(substring, '')
            cleaned_factor_string = cleaned_factor_string.replace( ' & ',' ')
            operators = cleaned_factor_string.split(" ")
            return np.vstack(tuple(self._interpret_operator_string(op_string)
                                   for op_string in operators))
        else:
            return self._interpret_operator_string(factor_string)[np.newaxis]

    def _interpret_operator_string(self, op_string: str) -> np.ndarray:
        """Build a 1D array encoding of an operator passed as a string.

        Parameters
        ----------
        op_string : str
            String representation of an operator, e.g., ``"B_2_1_3_4"``.

        Returns
        -------
        numpy.ndarray
            2D array encoding of the operator.
        """
        return self._lexorder[self.op_from_name[op_string]]

    ###########################################################################
    # ROUTINES RELATED TO THE GENERATION OF THE LP                            #
    ###########################################################################
    def _generate_lp(self) -> None:
        """Creates the LP associated with the inflation problem.

        In the inflated graph there are many symmetries coming from invariance
        under swaps of the copied sources, which are used to remove variables
        from the LP.
        """
        # Note that there IS NO POSSIBILITY OF ORTHOGONALITY in the LP
        # and hence we start indices from zero, always.
        try:
            self.generate_lp_has_been_called += 1
        except AttributeError:
            self.generate_lp_has_been_called = 0
        if self.generate_lp_has_been_called:
            return None

        self._atomic_monomial_from_hash = {}
        self.monomial_from_atoms = {}
        self.Constant_Term = self.One.__copy__()
        self.Constant_Term.name = self.constant_term_name
        self.monomial_from_name[self.constant_term_name] = self.Constant_Term

        self.raw_n_columns = len(self._raw_monomials_as_lexboolvecs)
        self.n_maximal_events = len(self._maximal_event_as_lexboolvecs)

        self._raw_lookup_dict = {bitvec.tobytes(): i for i, bitvec in
                                 enumerate(self._raw_monomials_as_lexboolvecs)}

        symmetrization_required = np.any(self.inflation_levels - 1)
        if symmetrization_required:
            # Calculate the inflation symmetries
            if self.verbose > 0:
                eprint("Initiating symmetry calculation...")
            orbits = self._discover_inflation_orbits(self._raw_monomials_as_lexboolvecs,
                                                     raw_hash_table=self._raw_lookup_dict)
            if self.verbose > 1:
                eprint("Halfway through symmetry calculations...")
            old_reps_CG, unique_indices_CG, inverse_CG = np.unique(
                orbits,
                return_index=True,
                return_inverse=True)
            self.num_CG = len(old_reps_CG)

            orbits_non_CG = self._discover_inflation_orbits(
                self._maximal_event_as_lexboolvecs)
            old_reps_non_CG, unique_indices_non_CG, inverse_non_CG = np.unique(
                orbits_non_CG, return_index=True, return_inverse=True)
            self.n_representative_maximal_events = len(old_reps_non_CG)
            if self.verbose > 1:
                print(f"Orbits discovered! {self.num_CG} unique monomials.")
            # Obtain the real generating monomials after accounting for symmetry
        else:
            self.num_CG = self.raw_n_columns
            unique_indices_CG = np.arange(self.num_CG)
            inverse_CG = unique_indices_CG
            self.n_representative_maximal_events = self.n_maximal_events
            unique_indices_non_CG = np.arange(self.n_representative_maximal_events)
        self.inverse = inverse_CG

        self._monomials_as_lexboolvecs = self._raw_monomials_as_lexboolvecs[unique_indices_CG]
        self._representative_maximal_events_as_lexboolvecs = self._maximal_event_as_lexboolvecs[unique_indices_non_CG]
        self.n_columns = len(self._monomials_as_lexboolvecs)

        self.nof_collins_gisin_inequalities = self.n_representative_maximal_events

        if self.verbose > 0:
            eprint("Number of variables in the LP:",
                  self.n_columns)
            eprint("Number of nontrivial inequality constraints in the LP:",
                    self.nof_collins_gisin_inequalities)

        # Associate Monomials to the remaining entries.
<<<<<<< HEAD
        _monomials = []
        _monomial_names = []
        _compmonomial_from_idx = {}
        _compmonomial_to_idx = {}
        boolvec2mon = {}
=======
        _compmonomial_to_idx = dict()
        self.extra_inverse = np.arange(self.n_columns, dtype=int)
        first_free_index = 0
>>>>>>> f0b8c4e1
        for idx, mon_as_lexboolvec in tqdm(enumerate(self._monomials_as_lexboolvecs),
                             disable=not self.verbose,
                             desc="Initializing monomials   ",
                             total=self.n_columns):
            mon = self.Monomial(np.flatnonzero(mon_as_lexboolvec), first_free_index)
            try:
                current_index = _compmonomial_to_idx[mon]
                mon.idx = current_index
            except KeyError:
                current_index = first_free_index
                _compmonomial_to_idx[mon] = current_index
                first_free_index += 1
            self.extra_inverse[idx] = current_index
        self.inverse = self.extra_inverse[self.inverse] # Hack to allow for powerful symmetries

        monomials_as_list = list(_compmonomial_to_idx.keys())
        self.monomials = np.array(monomials_as_list, dtype = object)
        # assert np.array_equal(list(_compmonomial_to_idx.values()), np.arange(len(self.monomials))), "Something went wrong with monomial initialization."
        old_num_columns = self.n_columns
        self.n_columns = len(self.monomials)
        self.first_free_idx = first_free_index
        self.monomial_names = np.array([mon.name for mon in monomials_as_list])
        if self.n_columns < old_num_columns:
            if self.verbose > 0:
                eprint("Further variable reduction has been made possible. Number of variables in the LP:",
                       self.n_columns)
        self.compmonomial_from_idx = dict(zip(range(self.n_columns), monomials_as_list))
        self.compmonomial_to_idx = dict(zip(monomials_as_list, range(self.n_columns)))
        del _compmonomial_to_idx, monomials_as_list
        collect(generation=2)
        assert self.monomials[0] == self.One, f"Sparse indexing requires that first column represent one, but got {self.monomials[0]}"

        # assert len(self.compmonomial_to_idx.keys()) == self.n_columns, \
        #     (f"Multiple indices are being associated to the same monomial. \n" +
        #     f"Expected {self.n_columns}, got {len(self.compmonomial_to_idx.keys())}.")


        _counter = Counter([mon.knowability_status
                            for mon in self.monomials])
        self.n_knowable           = _counter["Knowable"]
        self.n_something_knowable = _counter["Semi"]
        self.n_unknowable         = _counter["Unknowable"]
        if self.verbose > 1:
            eprint(f"The problem has {self.n_knowable} knowable monomials, " +
                  f"{self.n_something_knowable} semi-knowable monomials, " +
                  f"and {self.n_unknowable} unknowable monomials.")

        # This dictionary useful for certificates_as_probs
        self.names_to_symbols = {mon.name: mon.symbol
                                 for mon in self.monomials}
        self.names_to_symbols[self.constant_term_name] = sp.S.One

        self._set_lowerbounds(None)
        self._set_upperbounds(None)
        self.set_objective(None)
        self.set_values(None)

        self._lp_has_been_generated = True
        if self.verbose > 1:
            print("LP initialization complete, ready to accept further specifics.")

    def _template_to_event_boolarray(self, template: List[int], decompressor: List[np.ndarray]) -> np.ndarray:
        if template:
            to_expand = partsextractor(decompressor, sorted(template, key=op_neg))
            return reduce(nb_outer_bitwise_or, to_expand)
        else:
            return self.blank_bool_array

    @cached_property
    def all_and_maximal_compatible_templates(self):
        return self.InflationProblem.all_and_maximal_compatible_templates()
    @property
    def all_compatible_templates(self):
        return self.all_and_maximal_compatible_templates[0]
    @property
    def maximal_compatible_templates(self):
        return self.all_and_maximal_compatible_templates[1]

    @cached_property
    def _raw_monomials_as_lexboolvecs(self) -> np.ndarray:
        r"""Creates the generating set of monomials (as boolvecs),
        of ALL lengths, limited to Collins-Gisin notation.
        """
        return np.vstack([
            self._template_to_event_boolarray(subclique, self._CG_limited_ortho_groups_as_boolarrays)
            for subclique in self.all_compatible_templates
        ])

    @cached_property
    def _maximal_event_as_lexboolvecs(self) -> np.ndarray:
        r"""Creates the generating set of monomials (as boolvecs),
        of MAXIMAL lengths, NOT limited to Collins-Gisin notation.
        """
        return np.vstack([
            self._template_to_event_boolarray(clique, self._all_ortho_groups_as_boolarrays)
            for clique in self.maximal_compatible_templates
        ])

    @cached_property
    def minimal_sparse_equalities(self) -> coo_array:
        """Given the generating monomials, infer conversion to Collins-Gisin 
        notation."""
        eq_row, eq_col, eq_data = [], [], []
        nof_equalities = 0
<<<<<<< HEAD
        if np.any(self._boolvec_to_trigger_equality_generation):
            alternatives_as_boolarrays = {v: np.pad(r[:-1], ((1, 0), (0, 0)))
=======
        if np.any(self._boolvec_for_FR_eqs):
            alternatives_as_boolarrays = {v: np.pad(r[1:], ((1, 0), (0, 0)))
>>>>>>> f0b8c4e1
                                          for v, r in zip(
                    np.flatnonzero(self._boolvec_to_trigger_equality_generation).flat,
                    self._CG_nonadjusting_ortho_groups_as_boolarrays)}
            alternatives_as_signs = {
                i: np.count_nonzero(bool_array, axis=1).astype(bool)
                for i, bool_array in alternatives_as_boolarrays.items()}

            for bool_vec in tqdm(self._monomials_as_lexboolvecs,
                    disable=not self.verbose,
                    desc="Discovering equalities   "):
                critical_boolvec_intersection = np.bitwise_and(bool_vec, self._boolvec_to_trigger_equality_generation)
                if np.any(critical_boolvec_intersection):

                    absent_c_boolvec = bool_vec.copy()
                    absent_c_boolvec[critical_boolvec_intersection] = False
                    critical_values_in_boovec = np.flatnonzero(critical_boolvec_intersection)
                    signs = reduce(nb_outer_bitwise_xor,
                                   (alternatives_as_signs[i] for i in critical_values_in_boovec.flat))
                    adjustments = reduce(nb_outer_bitwise_or,
                                   (alternatives_as_boolarrays[i] for i in critical_values_in_boovec.flat))
                    terms_as_boolvecs = np.bitwise_or(
                        absent_c_boolvec[np.newaxis],
                        adjustments)
                    # Conversion from inequality to equality:
                    signs = np.hstack((signs,1))
                    terms_as_boolvecs = np.vstack((terms_as_boolvecs, 
                                                   bool_vec))
                    terms_as_rawidx = [self._raw_lookup_dict[boolvec.tobytes()] 
                                       for boolvec in terms_as_boolvecs]
                    terms_as_idxs = self.inverse[terms_as_rawidx]
                    true_signs = np.power(-1, signs)

                    eq_row.extend([nof_equalities] * len(signs))
                    eq_col.extend(terms_as_idxs.flat)
                    eq_data.extend(true_signs.flat)
                    nof_equalities += 1
            if self.verbose > 0:
                eprint("Number of nontrivial equality constraints in the LP:",
                        nof_equalities)
        return coo_array((eq_data, (eq_row, eq_col)),
                          shape=(nof_equalities, self.n_columns))

    @property
    def sparse_extra_equalities(self) -> coo_array:
        """Extra equalities in sparse matrix form."""
        eq_row, eq_col, eq_data = [], [], []
        nof_equalities = len(self.extra_equalities)
        for row_idx, eq in enumerate(self.extra_equalities):
            nof_vars = len(eq)
            eq_row.extend(np.repeat(row_idx, nof_vars))
            eq_col.extend([self.compmonomial_to_idx[x] for x in eq])
            eq_data.extend(eq.values())
        return coo_array((eq_data, (eq_row, eq_col)),
                          shape=(nof_equalities, self.n_columns))

    @property
    def sparse_equalities(self) -> coo_array:
        """All equalities (minimal and extra) in sparse matrix 
        form."""
        return vstack((self.minimal_sparse_equalities,
                       self.sparse_extra_equalities))

    @cached_property
    def minimal_sparse_inequalities(self) -> coo_array:
        """Here we express the nonnegativity of all `global` (maximal number
         of variables) events, converting the expressions into Collins-Gisin
         notation as needed."""
        ineq_row, ineq_col, ineq_data = [], [], []
        nof_inequalities = 0
        alternatives_as_boolarrays = {v: np.pad(r[:-1], ((1, 0), (0, 0)))
                                      for v, r in zip(
                np.flatnonzero(self._boolvec_for_not_being_in_CG_notation).flat,
                self._CG_adjusting_ortho_groups_as_boolarrays)}
        alternatives_as_signs = {
            i: np.count_nonzero(bool_array, axis=1).astype(bool)
            for i, bool_array in alternatives_as_boolarrays.items()}
        for bool_vec in tqdm(self._representative_maximal_events_as_lexboolvecs,
                             disable=not self.verbose,
                             desc="Discovering inequalities   "):
            critical_boolvec_intersection = np.bitwise_and(bool_vec,
                                                           self._boolvec_for_not_being_in_CG_notation)
            if critical_boolvec_intersection.any():
                absent_c_boolvec = bool_vec.copy()
                absent_c_boolvec[critical_boolvec_intersection] = False
                critical_values_in_boovec = np.flatnonzero(
                    critical_boolvec_intersection)
                signs = reduce(nb_outer_bitwise_xor,
                               (alternatives_as_signs[i] for i in
                                critical_values_in_boovec.flat))
                adjustments = reduce(nb_outer_bitwise_or,
                                     (alternatives_as_boolarrays[i] for i in
                                      critical_values_in_boovec.flat))
                terms_as_boolvecs = np.bitwise_or(
                    absent_c_boolvec[np.newaxis],
                    adjustments)
                terms_as_rawidx = [self._raw_lookup_dict[term_boolvec.tobytes()]
                                   for term_boolvec in terms_as_boolvecs]
                terms_as_idxs = self.inverse[terms_as_rawidx]
                true_signs = np.power(-1, signs)

                ineq_row.extend([nof_inequalities] * len(signs))
                ineq_col.extend(terms_as_idxs.flat)
                ineq_data.extend(true_signs.flat)
            else:
                ineq_row.append(nof_inequalities)
                ineq_col.append(self.inverse[self._raw_lookup_dict[bool_vec.tobytes()]])
                ineq_data.append(1)
            nof_inequalities += 1
        return coo_array((ineq_data, (ineq_row, ineq_col)),
                          shape=(nof_inequalities, self.n_columns))

    @property
    def sparse_extra_inequalities(self) -> coo_array:
        """Extra inequalities in sparse matrix form."""
        ineq_row, ineq_col, ineq_data = [], [], []
        nof_inequalities = len(self.extra_inequalities)
        for row_idx, ineq in enumerate(self.extra_inequalities):
            nof_vars = len(ineq)
            ineq_row.extend(np.repeat(row_idx, nof_vars))
            ineq_col.extend([self.compmonomial_to_idx[x] for x in ineq])
            ineq_data.extend(ineq.values())
        return coo_array((ineq_data, (ineq_row, ineq_col)),
                          shape=(nof_inequalities, self.n_columns))

    @property
    def sparse_inequalities(self) -> coo_array:
        """All inequalities (minimal and extra) in sparse matrix form."""
        return vstack((self.minimal_sparse_inequalities,
                       self.sparse_extra_inequalities))

    def _coo_vec_to_mon_dict(self,
                             col: np.ndarray,
                             data: np.ndarray) -> Dict:
        """Convert a COO vector to a dictionary of monomials.
        
        Parameters
        ----------
        col : numpy.ndarray
            Column indices of the COO vector.
        data : numpy.ndarray
            Data of the COO vector.
            
        Returns
        -------
        Dict
            Dictionary of monomials.
        """
        return dict(zip(self.monomials[col].flat, data))

    def _coo_vec_to_name_dict(self, 
                              col: np.ndarray,
                              data: np.ndarray) -> Dict:
        """Convert a COO vector to a dictionary of monomial names.
        
        Parameters
        ----------
        col : numpy.ndarray
            Column indices of the COO vector.
        data : numpy.ndarray
            Data of the COO vector.
        
        Returns
        -------
        Dict
            Dictionary of monomial names.
        """
        return dict(zip(self.monomial_names[col].flat, data))

    def _coo_mat_to_dict(self,
                         input_coo_mat: coo_array,
                         string_keys: bool = False) -> List[Dict]:
        """Convert a COO matrix to a list of dictionaries.
        
        Parameters
        ----------
        input_coo_mat : coo_array
            Input COO matrix.
        string_keys : bool, optional
            Whether to use string keys or not, by default, ``False``.
        
        Returns
        -------
        List[Dict]
            List of dictionaries.
        """
        input_lil_mat = input_coo_mat.tolil(copy=False)
        args_iter = zip(input_lil_mat.rows, input_lil_mat.data)
        if string_keys:
            return [self._coo_vec_to_name_dict(*args) for args in args_iter]
        else:
            return [self._coo_vec_to_mon_dict(*args) for args in args_iter]

    def _mon_dict_to_coo_vec(self, monomials_dict: Dict) -> coo_array:
        """
        This is a PLACEHOLDER function, possibly to be deprecated, to convert
         dicts into COO matrices.
        """
        data = list(monomials_dict.values())
        keys = list(monomials_dict.keys())
        col = partsextractor(self.compmonomial_to_idx, keys)
        row = np.zeros(len(col), dtype=int)
        return coo_array((data, (row, col)), shape=(1, self.n_columns))

    @property
    def moment_equalities(self):
        """List of dictionaries of moment equalities."""
        return self._coo_mat_to_dict(self.sparse_equalities)

    @property
    def moment_inequalities(self):
        """List of dictionaries of moment inequalities."""
        return self._coo_mat_to_dict(self.sparse_inequalities)


    def _discover_inflation_orbits(self, 
                                   _raw_monomials_as_lexboolvecs: np.ndarray,
                                   raw_hash_table=False
                                   ) -> np.ndarray:
        """Calculates all the symmetries pertaining to the set of generating
        monomials. The new set of operators is a permutation of the old. The
        function outputs a list of all permutations.

        Returns
        -------
        numpy.ndarray[int]
            The orbits of the generating columns implied by the inflation
            symmetries.
        """
        nof_bitvecs_to_parse = len(_raw_monomials_as_lexboolvecs)
        if len(self.lexorder_symmetries) > 1:
            if not raw_hash_table:
                hash_table = {bitvec.tobytes(): i for i, bitvec in
                              enumerate(_raw_monomials_as_lexboolvecs)}
            else:
                hash_table = raw_hash_table
            non_identity_symmetries = self.lexorder_symmetries[1:]
            orbits = np.full(nof_bitvecs_to_parse, -1, dtype=int)
            for i in tqdm(range(nof_bitvecs_to_parse),
                          disable=not self.verbose,
                          total=nof_bitvecs_to_parse,
                          desc="Calculating orbits...             "):
                if orbits[i] == -1:
                    orbits[i] = i
                    initial = _raw_monomials_as_lexboolvecs[i]
                    initial_hash = initial.tobytes()
                    variants = initial[non_identity_symmetries]
                    variant_hashes = {variant.tobytes() for variant in variants}.difference({initial_hash})
                    remaining_orbit = []
                    for variant_hash in variant_hashes:
                        try:
                            remaining_orbit.append(hash_table[variant_hash])
                        except KeyError:
                            continue
                    orbits[remaining_orbit] = i
            return orbits
        else:
            return np.arange(nof_bitvecs_to_parse, dtype=int)

    ###########################################################################
    # HELPER FUNCTIONS FOR ENSURING CONSISTENCY                               #
    ###########################################################################
    def _cleanup_after_set_values(self) -> None:
        """Helper function to reset or make consistent class attributes after
        setting values."""
        if self.supports_problem:
            # Add lower bounds to monomials inside the support
            nonzero_known_monomials = [mon for
                                       mon, value in self.known_moments.items()
                                       if not np.isclose(value, 0)]
            for mon in nonzero_known_monomials:
                self.moment_lowerbounds[mon] = 1.
                del self.known_moments[mon]
            self.semiknown_moments = {}
        num_nontrivial_known = len(self.known_moments)
        if self.verbose > 1 and num_nontrivial_known > 1:
            eprint("Number of variables with fixed numeric value:",
                  num_nontrivial_known)
        if len(self.semiknown_moments):
            for k in self.known_moments.keys():
                self.semiknown_moments.pop(k, None)
        num_semiknown = len(self.semiknown_moments)
        if self.verbose > 1 and num_semiknown > 0:
            eprint(f"Number of semiknown variables: {num_semiknown}")

    def _reset_bounds(self) -> None:
        """Reset the lists of bounds."""
        self._reset_lowerbounds()
        self._reset_upperbounds()
        collect()

    def _reset_lowerbounds(self) -> None:
        """Reset the list of lower bounds."""
        self._reset_solution()
        self.moment_lowerbounds = {}

    def _reset_upperbounds(self) -> None:
        """Reset the list of upper bounds."""
        self._reset_solution()
        self.moment_upperbounds = {}

    def _reset_objective(self) -> None:
        """Reset the objective function."""
        self._reset_solution()
        self.objective = defaultdict(int)
        self.maximize = True  # Direction of the optimization

    def _reset_values(self) -> None:
        """Reset the known values."""
        self._reset_solution()
        self.known_moments     = {}
        self.semiknown_moments = {}
        self.known_moments[self.One] = 1.
        self.extra_equalities = []
        self.extra_inequalities = []
        collect()

    def _reset_solution(self) -> None:
        """Resets class attributes storing the solution to the LP
        relaxation."""
        for attribute in {"primal_objective",
                          "objective_value",
                          "solution_object"}:
            try:
                delattr(self, attribute)
            except AttributeError:
                pass
        self.status = "Not yet solved"


    ###########################################################################
    # Preparation for passing to external interfaces                          #
    ###########################################################################

    @cached_property
    def moment_equalities_by_name(self):
        """List of dictionaries of moment equalities by name."""
        return self._coo_mat_to_dict(self.sparse_equalities, string_keys=True)

    @cached_property
    def moment_inequalities_by_name(self):
        """List of dictionaries of moment inequalities by name."""
        return self._coo_mat_to_dict(self.sparse_inequalities, 
                                     string_keys=True)

    @cached_property
    def factorization_conditions_by_name(self):
        """Dictionary of factorization conditions by name."""
        return {mon.name: tuple(fac.name for fac in val)
                for mon, val in self.factorization_conditions.items()}

    @cached_property
    def sparse_factorization_conditions(self):
        """Dictionary of factorization conditions in sparse matrix form."""
        return {self.compmonomial_to_idx[mon]: partsextractor(self.compmonomial_to_idx, val)
                for mon, val in self.factorization_conditions.items()}

    @cached_property
    def quadratic_factorization_conditions_by_name(self):
        """Dictionary of quadratic factorization conditions by name."""
        return {mon.name: tuple(fac.name for fac in val) 
                for mon, val in self.quadratic_factorization_conditions.items()}

    @cached_property
    def sparse_quadratic_factorization_conditions(self):
        """Dictionary of quadratic factorization conditions in sparse matrix
        form."""
        return {self.compmonomial_to_idx[mon]: partsextractor(self.compmonomial_to_idx, val) 
                for mon, val in self.quadratic_factorization_conditions.items()}

    @property
    def sparse_objective(self) -> coo_array:
        """Sparse matrix representation of the objective function."""
        # TO BE DEPRECATED
        return self._mon_dict_to_coo_vec(self.objective)
    
    @property
    def objective_by_name(self) -> Dict:
        """Dictionary representation of the objective function."""
        return self._coo_mat_to_dict(self.sparse_objective,
                                     string_keys=True)[0]
    
    @property
    def sparse_known_vars(self) -> coo_array:
        """Sparse matrix representation of the known values."""
        # TO BE DEPRECATED
        return self._mon_dict_to_coo_vec(self.known_moments)
    
    @property
    def known_vars_by_name(self) -> Dict:
        """Dictionary representation of the known values."""
        return self._coo_mat_to_dict(self.sparse_known_vars, 
                                     string_keys=True)[0]
        
    @property
    def sparse_lowerbounds(self) -> coo_array:
        """Sparse matrix representation of the lower bounds."""
        # TO BE DEPRECATED
        return self._mon_dict_to_coo_vec(self.moment_lowerbounds)
    
    @property
    def lowerbounds_by_name(self) -> Dict:
        """Dictionary representation of the lower bounds."""
        return self._coo_mat_to_dict(self.sparse_lowerbounds, 
                                     string_keys=True)[0]
        
    @property
    def sparse_upperbounds(self) -> coo_array:
        """Sparse matrix representation of the upper bounds."""
        # TO BE DEPRECATED
        return self._mon_dict_to_coo_vec(self.moment_upperbounds)
    
    @property
    def upperbounds_by_name(self) -> Dict:
        """Dictionary representation of the upper bounds."""
        return self._coo_mat_to_dict(self.sparse_upperbounds, 
                                     string_keys=True)[0]

    @property
    def sparse_semiknown(self) -> coo_array:
        """Sparse matrix representation of the semiknown values."""
        nof_semiknown = len(self.semiknown_moments)
        nof_variables = len(self.compmonomial_to_idx)
        row = np.repeat(np.arange(nof_semiknown), 2)
        col = [(self.compmonomial_to_idx[x], self.compmonomial_to_idx[x2])
               for x, (c, x2) in self.semiknown_moments.items()]
        col = list(sum(col, ()))
        data = [(1, -c) for x, (c, x2) in self.semiknown_moments.items()]
        data = list(sum(data, ()))
        return coo_array((data, (row, col)),
                          shape=(nof_semiknown, nof_variables))

    @property
    def semiknown_by_name(self) -> Dict:
        """Dictionary representation of the semiknown values."""
        return {mon.name: (coeff, subs.name)
                                         for mon, (coeff, subs)
                                         in self.semiknown_moments.items()}

    def _prepare_solver_matrices(self,
                                 separate_bounds: bool = True) -> dict:
        """Convert arguments from dictionaries to sparse coo_array form to
        pass to the solver.

        Parameters
        ----------
        separate_bounds : bool, optional
            Whether to have variable bounds as a separate item in
            ``solverargs`` (True) or absorb them into the inequalities (False).
            By default, ``True``.

        Returns
        -------
        dict
            The arguments to be passed to the solver.

        Raises
        ------
        Exception
            If the LP has not been generated yet.
        """
        if not self._lp_has_been_generated:
            raise Exception("LP is not generated yet. " +
                            "Call \"InflationLP._generate_lp()\" first")

        assert set(self.known_moments.keys()).issubset(self.monomials), \
            ("Error: Tried to assign known values outside of the variables: " +
             str(set(self.known_moments.keys()
                     ).difference(self.monomials)))

        internal_equalities = vstack((self.sparse_equalities,
                                      self.sparse_semiknown))

        solverargs = {"objective": self.sparse_objective,
                      "known_vars": self.sparse_known_vars,
                      "equalities": internal_equalities,
                      "inequalities": self.sparse_inequalities,
                      "variables": self.monomial_names}
        if separate_bounds:
            solverargs["lower_bounds"] = self.sparse_lowerbounds
            solverargs["upper_bounds"] = self.sparse_upperbounds
        else:
            lb_mat = expand_sparse_vec(self.sparse_lowerbounds,
                                       conversion_style="lb")
            ub_mat = expand_sparse_vec(self.sparse_upperbounds,
                                       conversion_style="ub")
            solverargs["inequalities"] = vstack(
                (self.sparse_inequalities, lb_mat, ub_mat))
        return solverargs

    def _prepare_solver_arguments(self, 
                                  separate_bounds: bool = True) -> dict:
        """Prepare arguments to pass to the solver.

        The solver takes as input the following arguments, which are all
        dicts with keys as scalar LP variables:
            * "objective": dict with values the coefficient of the key
            variable in the objective function.
            * "known_vars": scalar variables that are fixed to be constant.
            * "semiknown_vars": if applicable, linear proportionality
            constraints between variables in the LP.
            * "equalities": list of dicts where each dict gives the
            coefficients of the keys in a linear equality constraint.
            * "inequalities": list of dicts where each dict gives the
            coefficients of the keys in a linear inequality constraint.

        Parameters
        ----------
        separate_bounds : bool, optional
            Whether to have variable bounds as a separate item in
            ``solverargs`` (True) or absorb them into the inequalities (False).
            By default, ``True``.

        Returns
        -------
        dict
            A tuple with the arguments to be passed to the solver.

        Raises
        ------
        Exception
            If the LP relaxation has not been calculated yet.
        """
        if not self._lp_has_been_generated:
            raise Exception("LP is not generated yet. " +
                            "Call \"InflationLP._generate_lp()\" first")

        assert set(self.known_moments.keys()).issubset(self.monomials), \
            ("Error: Tried to assign known values outside of the variables: " +
             str(set(self.known_moments.keys()
                     ).difference(self.monomials)))

        # Rectification in the event of unnormalized problem
        variables = self.monomial_names.tolist()
        if {1, self.constant_term_name}.isdisjoint(self.known_vars_by_name):
            self.known_vars_by_name[self.constant_term_name] = 1.
            if self.constant_term_name not in variables:
                variables.append(self.constant_term_name)
        solverargs = {"objective": self.objective_by_name,
                      "known_vars": self.known_vars_by_name,
                      "semiknown_vars": self.semiknown_by_name,
                      "equalities": self.moment_equalities_by_name,
                      "inequalities": self.moment_inequalities_by_name,
                      "variables": variables}
        if separate_bounds:
            solverargs["lower_bounds"] = self.lowerbounds_by_name
            solverargs["upper_bounds"] = self.upperbounds_by_name
        else:
            solverargs["inequalities"].extend({mon.name: 1, '1': -bnd}
                                              for mon, bnd in
                                              self.moment_lowerbounds.items())
            solverargs["inequalities"].extend({mon.name: -1, '1': bnd}
                                              for mon, bnd in
                                              self.moment_upperbounds.items())
        return solverargs

    ###########################################################################
    # OTHER ROUTINES                                                          #
    ###########################################################################
    def _atomic_knowable_q(self, atomic_monarray: np.ndarray) -> bool:
        """Return ``True`` if the input monomial, encoded as a 2D array,
        can be associated to a knowable value in the scenario, and ``False``
        otherwise.

        Parameters
        ----------
        atomic_monarray : numpy.ndarray
            Monomial encoded as a 2D array.

        Returns
        -------
        bool
            Whether the monomial could be assigned a numerical value.
        """
        if not is_knowable(atomic_monarray):
            return False
        elif self.network_scenario:
            return True
        else:
            return self._is_knowable_q_non_networks(np.take(atomic_monarray,
                                                            [0, -2, -1],
                                                            axis=1))

    def _set_upperbounds(self, upperbounds: Union[dict, None]) -> None:
        """Set upper bounds for variables in the LP relaxation.

        Parameters
        ----------
        upperbounds : Union[dict, None]
            Dictionary with keys as moments and values as upper bounds. The
            keys can be either strings, instances of `CompoundMonomial` or
            moments encoded as 2D arrays.
        """
        self._reset_upperbounds()
        if upperbounds is None:
            return
        sanitized_upperbounds = {}
        for mon, upperbound in upperbounds.items():
            mon = self._sanitise_monomial(mon)
            if mon not in sanitized_upperbounds.keys():
                sanitized_upperbounds[mon] = upperbound
            else:
                old_bound = sanitized_upperbounds[mon]
                assert np.isclose(old_bound,
                                  upperbound), \
                    (f"Contradiction: Cannot set the same monomial {mon} to " +
                     "have different upper bounds.")
        self.moment_upperbounds = sanitized_upperbounds

    def _set_lowerbounds(self, lowerbounds: Union[dict, None]) -> None:
        """Set lower bounds for variables in the LP relaxation.

        Parameters
        ----------
        lowerbounds : Union[dict, None]
            Dictionary with keys as moments and values as upper bounds. The
            keys can be either strings, instances of `CompoundMonomial` or
            moments encoded as 2D arrays.
        """
        self._reset_lowerbounds()
        if lowerbounds is None:
            return
        sanitized_lowerbounds = {}
        for mon, lowerbound in lowerbounds.items():
            mon = self._sanitise_monomial(mon)
            if mon not in sanitized_lowerbounds.keys():
                sanitized_lowerbounds[mon] = lowerbound
            else:
                old_bound = sanitized_lowerbounds[mon]
                assert np.isclose(old_bound, lowerbound), \
                    (f"Contradiction: Cannot set the same monomial {mon} to " +
                     "have different lower bounds.")
        self.moment_lowerbounds = sanitized_lowerbounds

    def mon_to_boolvec(self, mon: np.ndarray) -> np.ndarray:
        """Convert a monomial to a boolean vector.
        
        Parameters
        ----------
        mon : numpy.ndarray
            Monomial as a 2D array.
        
        Returns
        -------
        numpy.ndarray
            Boolean vector.
        """
        boolvec = self.blank_bool_vec.copy()
        boolvec[self.mon_to_lexrepr(mon)] = True
        return boolvec<|MERGE_RESOLUTION|>--- conflicted
+++ resolved
@@ -163,13 +163,8 @@
         else:
             self._boolvec_for_not_being_in_CG_notation = self.blank_bool_vec
         if np.any(self.has_children):
-<<<<<<< HEAD
             bad_boolvecs_for_eqs = [bool_array[-1] for bool_array in self._CG_nonadjusting_ortho_groups_as_boolarrays]
             self._boolvec_to_trigger_equality_generation = np.bitwise_or.reduce(bad_boolvecs_for_eqs, axis=0)
-=======
-            bad_boolvecs_for_eqs = [bool_array[0] for bool_array in self._CG_nonadjusting_ortho_groups_as_boolarrays]
-            self._boolvec_for_FR_eqs = np.bitwise_or.reduce(bad_boolvecs_for_eqs, axis=0)
->>>>>>> f0b8c4e1
         else:
             self._boolvec_to_trigger_equality_generation = self.blank_bool_vec
 
@@ -1348,17 +1343,11 @@
                     self.nof_collins_gisin_inequalities)
 
         # Associate Monomials to the remaining entries.
-<<<<<<< HEAD
         _monomials = []
         _monomial_names = []
         _compmonomial_from_idx = {}
         _compmonomial_to_idx = {}
         boolvec2mon = {}
-=======
-        _compmonomial_to_idx = dict()
-        self.extra_inverse = np.arange(self.n_columns, dtype=int)
-        first_free_index = 0
->>>>>>> f0b8c4e1
         for idx, mon_as_lexboolvec in tqdm(enumerate(self._monomials_as_lexboolvecs),
                              disable=not self.verbose,
                              desc="Initializing monomials   ",
@@ -1463,13 +1452,8 @@
         notation."""
         eq_row, eq_col, eq_data = [], [], []
         nof_equalities = 0
-<<<<<<< HEAD
         if np.any(self._boolvec_to_trigger_equality_generation):
             alternatives_as_boolarrays = {v: np.pad(r[:-1], ((1, 0), (0, 0)))
-=======
-        if np.any(self._boolvec_for_FR_eqs):
-            alternatives_as_boolarrays = {v: np.pad(r[1:], ((1, 0), (0, 0)))
->>>>>>> f0b8c4e1
                                           for v, r in zip(
                     np.flatnonzero(self._boolvec_to_trigger_equality_generation).flat,
                     self._CG_nonadjusting_ortho_groups_as_boolarrays)}
