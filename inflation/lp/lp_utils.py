import numpy as np

from typing import List, Dict
from mosek.fusion import  Matrix, Model, ObjectiveSense, Expr, Domain, \
        OptimizeError, SolutionError, \
        AccSolutionStatus, ProblemStatus
from scipy.sparse import dok_matrix


def solveLP_MosekFUSION(objective: Dict = None,
                        known_vars: Dict = None,
                        inequalities: List[Dict] = None,
                        equalities: List[Dict] = None,
                        semiknown_vars: Dict = None
                        ) -> Dict:
    """Internal function to solve an LP with the Mosek FUSION API.

    Parameters
    ----------
    objective : dict
        Monomials (keys) and coefficients (values) that describe
        the objective function
    known_vars : dict
        Monomials (keys) and known values of the monomials
    inequalities: list of dict
        Inequality constraints with monomials (keys) and coefficients (values)
    equalities: list of dict
        Equality constraints with monomials (keys) and coefficients (values)

    Returns
    -------
    dict
        Primal objective value, dual objective value, problem status, dual
        certificate, x values

    """
    # Deal with unsanitary input
    if known_vars is None:
        known_vars = {}
    if semiknown_vars is None:
        semiknown_vars = {}


    # Define variables for LP, excluding those with known values
    variables = set()
    variables.update(objective.keys())
    for ineq in inequalities:
        variables.update(ineq.keys())
    internal_equalities = equalities.copy()
    for x, (c, x2) in semiknown_vars.items():
        internal_equalities.append({x: 1, x2: -c})
    for eq in internal_equalities:
        variables.update(eq.keys())
    variables.difference_update(known_vars.keys())
    nof_variables = len(variables)

    num_variables = len(variables)
    num_ineq = len(inequalities)
    num_eq = len(equalities)

    # Compute c0, the constant term in the objective function
    c0 = 0
    for x in objective.keys():
        if x in known_vars.keys():
            c0 += objective[x] * known_vars[x]

    # Create dictionary var_index - monomial : index
    var_index = {x: i for i, x in enumerate(variables)}

    # Create matrix A, vector b such that Ax + b >= 0
<<<<<<< HEAD
    A = np.zeros((num_ineq, num_variables))
    b = np.zeros(num_ineq)
=======
    nof_inequalities = len(inequalities)
    A = dok_matrix((nof_inequalities, nof_variables))
    b = dok_matrix((nof_inequalities, 1))
>>>>>>> cacddd75
    for i, inequality in enumerate(inequalities):
        monomials = set(inequality.keys())
        for x in monomials.difference(known_vars.keys()):
            A[i, var_index[x]] = inequality[x]
        for x in monomials:
            if x in known_vars.keys():
                b[i, 0] += inequality[x] * known_vars[x]
    b_mosek = Matrix.sparse(*b.shape,
                            *b.nonzero(),
                            b[b.nonzero()].A[0])
    A_mosek = Matrix.sparse(*A.shape,
                            *A.nonzero(),
                            A[A.nonzero()].A[0])
    del A, b

    # Create matrix C, vector d such that Cx + d == 0
<<<<<<< HEAD
    C = np.zeros((num_eq, num_variables))
    d = np.zeros(num_eq)
    for i, equality in enumerate(equalities):
=======
    nof_equalities = len(internal_equalities)
    C = dok_matrix((nof_equalities, nof_variables))
    d = dok_matrix((nof_equalities, 1))
    for i, equality in enumerate(internal_equalities):
>>>>>>> cacddd75
        monomials = set(equality)
        for x in monomials.difference(known_vars.keys()):
            C[i, var_index[x]] = equality[x]
        for x in monomials:
            if x in known_vars.keys():
                d[i, 0] += equality[x] * known_vars[x]
    d_mosek = Matrix.sparse(*d.shape,
                            *d.nonzero(),
                            d[d.nonzero()].A[0])
    C_mosek = Matrix.sparse(*C.shape,
                            *C.nonzero(),
                            C[C.nonzero()].A[0])
    del C, d

    with Model("LP") as M:
        # Set up the problem as a primal LP


        # Define variables
        x = M.variable("x", num_variables, Domain.greaterThan(0.0))

        # Define constraints
<<<<<<< HEAD
        for i in range(num_ineq):
            M.constraint("ineq" + str(i), Expr.add(Expr.dot(A[i], x), b[i]),
                         Domain.greaterThan(0))
        for i in range(num_eq):
            M.constraint("eq" + str(i), Expr.add(Expr.dot(C[i], x), d[i]),
                         Domain.equalsTo(0))
=======
        M.constraint("ineqs", Expr.add(Expr.mul(A_mosek, x), b_mosek),
                     Domain.greaterThan(0))
        M.constraint("eqs", Expr.add(Expr.mul(C_mosek, x), d_mosek),
                     Domain.equalsTo(0))
        # for i in range(len(inequalities)):
        #     M.constraint("ineq" + str(i), Expr.add(Expr.dot(A[i].todense(), x), b[i, 0]),
        #                  Domain.greaterThan(0))
        # for i in range(len(equalities)):
        #     M.constraint("eq" + str(i), Expr.add(Expr.dot(C[i].todense(), x), d[i, 0]),
        #                  Domain.equalsTo(0))
>>>>>>> cacddd75

        # Define objective function
        obj = c0
        for var in set(objective.keys()).difference(known_vars.keys()):
            obj = Expr.add(obj, Expr.mul(x.index(var_index[var]),
                                         objective[var]))
        M.objective(ObjectiveSense.Maximize, obj)

        # Solve the LP
        M.acceptedSolutionStatus(AccSolutionStatus.Anything)
        M.solve()

        x_values = dict(zip(variables, x.level()))

        status = M.getProblemStatus()
        if status == ProblemStatus.PrimalAndDualFeasible:
            status_str = "feasible"
        else:
            status_str = "infeasible"
        primal = M.primalObjValue()
        dual = M.dualObjValue()

        # Extract the certificate
        certificate = {x: 0 for x in known_vars}

        return {
            "primal_value": primal,
            "dual_value": dual,
            "status": status_str,
            "dual_certificate": certificate,
            "x": x_values
        }<|MERGE_RESOLUTION|>--- conflicted
+++ resolved
@@ -40,7 +40,6 @@
     if semiknown_vars is None:
         semiknown_vars = {}
 
-
     # Define variables for LP, excluding those with known values
     variables = set()
     variables.update(objective.keys())
@@ -54,10 +53,6 @@
     variables.difference_update(known_vars.keys())
     nof_variables = len(variables)
 
-    num_variables = len(variables)
-    num_ineq = len(inequalities)
-    num_eq = len(equalities)
-
     # Compute c0, the constant term in the objective function
     c0 = 0
     for x in objective.keys():
@@ -68,14 +63,9 @@
     var_index = {x: i for i, x in enumerate(variables)}
 
     # Create matrix A, vector b such that Ax + b >= 0
-<<<<<<< HEAD
-    A = np.zeros((num_ineq, num_variables))
-    b = np.zeros(num_ineq)
-=======
     nof_inequalities = len(inequalities)
     A = dok_matrix((nof_inequalities, nof_variables))
     b = dok_matrix((nof_inequalities, 1))
->>>>>>> cacddd75
     for i, inequality in enumerate(inequalities):
         monomials = set(inequality.keys())
         for x in monomials.difference(known_vars.keys()):
@@ -92,16 +82,10 @@
     del A, b
 
     # Create matrix C, vector d such that Cx + d == 0
-<<<<<<< HEAD
-    C = np.zeros((num_eq, num_variables))
-    d = np.zeros(num_eq)
-    for i, equality in enumerate(equalities):
-=======
     nof_equalities = len(internal_equalities)
     C = dok_matrix((nof_equalities, nof_variables))
     d = dok_matrix((nof_equalities, 1))
     for i, equality in enumerate(internal_equalities):
->>>>>>> cacddd75
         monomials = set(equality)
         for x in monomials.difference(known_vars.keys()):
             C[i, var_index[x]] = equality[x]
@@ -119,19 +103,10 @@
     with Model("LP") as M:
         # Set up the problem as a primal LP
 
-
         # Define variables
-        x = M.variable("x", num_variables, Domain.greaterThan(0.0))
+        x = M.variable("x", nof_variables, Domain.greaterThan(0.0))
 
         # Define constraints
-<<<<<<< HEAD
-        for i in range(num_ineq):
-            M.constraint("ineq" + str(i), Expr.add(Expr.dot(A[i], x), b[i]),
-                         Domain.greaterThan(0))
-        for i in range(num_eq):
-            M.constraint("eq" + str(i), Expr.add(Expr.dot(C[i], x), d[i]),
-                         Domain.equalsTo(0))
-=======
         M.constraint("ineqs", Expr.add(Expr.mul(A_mosek, x), b_mosek),
                      Domain.greaterThan(0))
         M.constraint("eqs", Expr.add(Expr.mul(C_mosek, x), d_mosek),
@@ -142,7 +117,6 @@
         # for i in range(len(equalities)):
         #     M.constraint("eq" + str(i), Expr.add(Expr.dot(C[i].todense(), x), d[i, 0]),
         #                  Domain.equalsTo(0))
->>>>>>> cacddd75
 
         # Define objective function
         obj = c0
