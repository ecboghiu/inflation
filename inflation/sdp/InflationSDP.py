"""
The module generates the semidefinite program associated to a quantum inflation
instance (see arXiv:1909.10519).

@authors: Emanuel-Cristian Boghiu, Elie Wolfe, Alejandro Pozas-Kerstjens
"""
from collections import Counter, deque, defaultdict
from functools import reduce, cached_property
from gc import collect
from itertools import chain, count, product, repeat, combinations
from operator import neg as op_neg, itemgetter
from numbers import Real
from typing import List, Dict, Tuple, Union, Any
from warnings import warn

import numpy as np
import sympy as sp
from scipy.sparse import coo_array
from tqdm import tqdm

from .. import InflationProblem
from .fast_npa import nb_is_knowable as is_knowable
from .fast_npa import (reverse_mon,
                       to_canonical_1d_internal
                       )
from .monomial_classes import InternalAtomicMonomialSDP, CompoundMomentSDP
from .quantum_tools import (apply_inflation_symmetries,
                            calculate_momentmatrix_1d_internal,
                            construct_normalization_eqs,
                            flatten_symbolic_powers,
                            generate_operators
                            )
from .sdp_utils import solveSDP_MosekFUSION
from .writer_utils import (write_to_csv,
                           write_to_mat,
                           write_to_sdpa)
from ..lp.numbafied import nb_outer_bitwise_or
from ..utils import clean_coefficients, partsextractor


class InflationSDP:
    """Class for generating and solving an SDP relaxation for quantum inflation.
    """
    constant_term_name = "constant_term"

    def __init__(self,
                 inflationproblem: InflationProblem,
                 supports_problem: bool = False,
                 include_all_outcomes: bool = False,
                 commuting: bool = False,
                 verbose: int = None) -> None:
        """
        Class for generating and solving an SDP relaxation for quantum inflation.

        Parameters
        ----------
        inflationproblem : InflationProblem
            Details of the scenario.
        supports_problem : bool, optional
            Whether to consider feasibility problems with distributions, or just
            with the distribution's support. By default ``False``.
        verbose : int, optional
            Optional parameter for level of verbose:

                * 0: quiet (default),
                * 1: monitor level: track program process and show warnings,
                * 2: debug level: show properties of objects created.
        """
        
        self.problem_type = "sdp"
        self.supports_problem = supports_problem
        if verbose is not None:
            if inflationproblem.verbose > verbose:
                warn("Overriding the verbosity from InflationProblem")
            self.verbose = verbose
        else:
            self.verbose = inflationproblem.verbose
        self.InflationProblem = inflationproblem
        self.names = inflationproblem.names
        self.names_to_ints = {name: i + 1 for i, name in enumerate(self.names)}
        if self.verbose > 1:
            print(inflationproblem)

        self.nr_parties = len(self.names)
        self.nr_sources = inflationproblem.nr_sources
        self.hypergraph = inflationproblem.hypergraph
        self.inflation_levels = inflationproblem.inflation_level_per_source
        self.has_children = inflationproblem.has_children
        self.outcome_cardinalities = inflationproblem.outcomes_per_party.copy()
        self.has_children = inflationproblem.has_children.copy()
        if include_all_outcomes or supports_problem:  
            # HACK to fix detection of incompatible supports. 
            # (Can be fixed upon adding set_extra_equalities)
            self.has_children[:] = True
        self.does_not_have_children = np.logical_not(self.has_children)


        self.outcome_cardinalities += self.has_children
        self.setting_cardinalities = inflationproblem.settings_per_party
        self._quantum_sources = inflationproblem._nonclassical_sources

        self.measurements = self._generate_parties()
        if self.verbose > 1:
            print("Number of single operator measurements per party:", end="")
            prefix = " "
            for i, measures in enumerate(self.measurements):
                counter = count()
                deque(zip(chain.from_iterable(
                    chain.from_iterable(measures)),
                          counter),
                      maxlen=0)
                print(prefix + f"{self.names[i]}={next(counter)}", end="")
                prefix = ", "
            print()
        self.use_lpi_constraints = False
        self.network_scenario    = inflationproblem.is_network
        self._is_knowable_q_non_networks = \
            inflationproblem._is_knowable_q_non_networks
        self.rectify_fake_setting = inflationproblem.rectify_fake_setting
        self.factorize_moment_1d = inflationproblem.factorize_monomial_1d

        self._nr_properties = inflationproblem._nr_properties
        self.np_dtype = inflationproblem._np_dtype
        self._astuples_dtype = inflationproblem._astuples_dtype
        self.identity_operator = np.empty((0, self._nr_properties),
                                          dtype=self.np_dtype)
        self.zero_operator = np.zeros((1, self._nr_properties),
                                      dtype=self.np_dtype)

        self._default_lexorder = np.concatenate((self.zero_operator, 
                                                 inflationproblem._lexorder)
                                                )
        self._nr_operators = inflationproblem._nr_operators + 1
        self.blank_bool_array = np.zeros((1, self._nr_operators), dtype=bool)
        self._lexeye = np.eye(self._nr_operators, dtype=bool)
        all_ortho_groups_as_boolarrays = []
        for ortho_groups in inflationproblem._ortho_idxs_per_party:
            ortho_groups_as_boolarrays = []
            for ortho_group in ortho_groups:
                ortho_groups_as_boolarrays.append(self._lexeye[ortho_group])
            all_ortho_groups_as_boolarrays.append(ortho_groups_as_boolarrays)
        self._CG_limited_ortho_groups_as_boolarrays = []
        for i, ortho_groups_as_boolarrays in enumerate(all_ortho_groups_as_boolarrays):
            if self.does_not_have_children[i]:
                for ortho_group_as_boolarray in ortho_groups_as_boolarrays:
                    self._CG_limited_ortho_groups_as_boolarrays.append(ortho_group_as_boolarray[:-1])
            else:
                self._CG_limited_ortho_groups_as_boolarrays.extend(ortho_groups_as_boolarrays)
        self._lexorder = self._default_lexorder.copy()
        self.op_to_lexrepr_dict = {tuple(op): i for i, op in enumerate(self._lexorder)}
        self._lexorder_len = len(self._lexorder)
        self.lexorder_symmetries = \
            np.pad(inflationproblem.symmetries + 1, ((0, 0), (1, 0)))

        self._lexrepr_to_names = \
            np.hstack((["0"], inflationproblem._lexrepr_to_names))
        self._lexrepr_to_copy_index_free_names = \
            np.hstack((["0"], inflationproblem._lexrepr_to_copy_index_free_names))
        self.op_from_name = {"0": 0}
        for i, op_names in enumerate(inflationproblem._lexrepr_to_all_names.tolist()):
            for op_name in op_names:
                self.op_from_name.setdefault(op_name, i+1)
        self._lexrepr_to_symbols = \
            np.hstack(([sp.S.Zero], inflationproblem._lexrepr_to_symbols))

        #Construct orthogonality matrix for recognizing zeros
        self._orthomat = np.zeros((self._lexorder_len, self._lexorder_len),
                                  dtype=bool)
        for ((i, j), (op_i, op_j)) in zip(
                combinations(range(self._lexorder_len), 2),
                combinations(self._lexorder, 2)):
            if (op_i[-1] != op_j[-1] and np.array_equal(op_i[:-1], op_j[:-1])):
                self._orthomat[i, j] = True
                self._orthomat[j, i] = True
        self._orthomat[:, 0] = True
        self._orthomat[0, :] = True

        # Translating the compatibility matrix of InflationProblem to
        # a commutativity matrix for InflationSDP.
        # InflationProblem has more operators in ._lexorder than InflationSDP
        # This is because events with the last outcome are included in
        # InflationProblem. We carefully avoid this by using .mon_to_lexrepr
        # of InflationProblem on the operators in InflationSDP._lexorder
        assert np.allclose(self._lexorder[0], self.zero_operator), \
            "The first element of the lexorder should be the zero operator"
        self._default_notcomm = \
            np.pad(inflationproblem._default_notcomm,
                       ((1, 0), (1, 0)))

        self._notcomm = self._default_notcomm.copy()
        self.all_operators_commute = not self._notcomm.any()
        if commuting:
            assert self.all_operators_commute, \
                "You appear to be requesting commuting (classical)" \
                    + " inflation, \nbut have not specified classical_sources=`all`." \
                    + "\nNote that the `commuting` keyword argument has been deprecated as of release 2.0.0"
        if self.all_operators_commute:
            self.all_commuting_q_2d = lambda mon: True
            self.all_commuting_q_1d = lambda lexmon: True
        else:
            self.all_commuting_q_1d = \
                lambda lexmon: not self._notcomm[np.ix_(lexmon, lexmon)].any()
            self.all_commuting_q_2d = \
                lambda mon: self.all_commuting_q_1d(self.mon_to_lexrepr(mon))

        self.canon_lexmon_from_hash     = {}
        self.canonsym_lexmon_from_hash  = {}
        # These next properties are reset during generate_relaxation, but
        # are needed in init so as to be able to test the Monomial constructor
        # function without generate_relaxation.
        self.atomic_monomial_from_hash  = {}
        self.monomial_from_atoms        = {}
        self.monomial_from_name         = {}
        self.monomial_from_symbol       = {}
        self.Zero = self.Moment_2d(self.zero_operator, idx=0)
        self.One  = self.Moment_2d(self.identity_operator, idx=1)
        self._relaxation_has_been_generated = False

    ###########################################################################
    # MAIN ROUTINES EXPOSED TO THE USER                                       #
    ###########################################################################
    def generate_relaxation(self,
                            column_specification:
                            Union[str,
                                  List[List[int]],
                                  List[sp.core.symbol.Symbol]] = "npa1",
                            **kwargs
                            ) -> None:
        r"""Creates the SDP relaxation of the quantum inflation problem using
        the `NPA hierarchy <https://www.arxiv.org/abs/quant-ph/0607119>`_ and
        applies the symmetries inferred from inflation.

        It takes as input the generating set of monomials :math:`\{M_i\}_i`.
        The moment matrix :math:`\Gamma` is defined by all the possible inner
        products between these monomials:

        .. math::

            \Gamma[i, j] := \operatorname{tr} (\rho \cdot M_i^\dagger M_j).

        The set :math:`\{M_i\}_i` is specified by the parameter
        ``column_specification``.

        In the inflated graph there are many symmetries coming from invariance
        under swaps of the copied sources, which are used to remove variables
        in the moment matrix.

        Parameters
        ----------
        column_specification : Union[str, List[List[int]], List[sympy.core.symbol.Symbol]]
            Describes the generating set of monomials :math:`\{M_i\}_i`.

            * `(str)` ``"npaN"``: where N is an integer. This represents level
              N in the Navascues-Pironio-Acin hierarchy
              (`arXiv:quant-ph/0607119
              <https://www.arxiv.org/abs/quant-ph/0607119>`_).
              For example, level 3 with measurements :math:`\{A, B\}` will give
              the set :math:`\{1, A, B, AA, AB, BB, AAA, AAB, ABB, BBB\}` for
              all inflation, input and output indices. This hierarchy is known
              to converge to the quantum set for :math:`N\rightarrow\infty`.

            * `(str)` ``"localN"``: where N is an integer. Local level N
              considers monomials that have at most N measurement operators per
              party. For example, ``local1`` is a subset of ``npa2``; for two
              parties, ``npa2`` is :math:`\{1, A, B, AA, AB, BB\}` while
              ``local1`` is :math:`\{1, A, B, AB\}`.

            * `(str)` ``"physicalN"``: The subset of local level N with only
              operators that have non-negative expectation values with any
              state. N cannot be greater than the smallest number of copies of
              a source in the inflated graph. For example, in the scenario
              A-source-B-source-C with 2 outputs and no inputs, ``physical2``
              only gives 5 possibilities for B: :math:`\{1, B^{1,1}_{0|0},
              B^{2,2}_{0|0}, B^{1,1}_{0|0}B^{2,2}_{0|0},
              B^{1,2}_{0|0}B^{2,1}_{0|0}\}`. There are no other products where
              all operators commute. The full set of physical generating
              monomials is built by taking the cartesian product between all
              possible physical monomials of each party.

            * `List[List[int]]`: This encodes a party block structure.
              Each integer encodes a party. Within a party block, all missing
              input, output and inflation indices are taken into account. For
              example, ``[[], [0], [1], [0, 1]]`` gives the set :math:`\{1, A,
              B, AB\}`, which is the same as ``local1``. The set ``[[], [0],
              [1], [2], [0, 0], [0, 1], [0, 2], [1, 1], [1, 2], [2, 2]]`` is
              the same as :math:`\{1, A, B, C, AA, AB, AC, BB, BC, CC\}`, which
              is the same as ``npa2`` for three parties. ``[[]]`` encodes the
              identity element.

            * `List[sympy.core.symbol.Symbol]`: one can also fully specify the
              generating set by giving a list of symbolic operators built from
              the measurement operators in ``InflationSDP.measurements``. This
              list needs to have the identity ``sympy.S.One`` as the first
              element.

        kwargs :
            Additional arguments that will be passed to
            ``InflationSDP.build_columns``.
        """
        self.atomic_monomial_from_hash  = {}
        self.monomial_from_atoms        = {}
        self.monomial_from_name         = {}
        self.monomial_from_symbol       = {}
        self.Zero = self.Moment_2d(self.zero_operator, idx=0)
        self.One  = self.Moment_2d(self.identity_operator, idx=1)
        self.Constant_Term = self.One.__copy__()
        self.Constant_Term.name = self.constant_term_name
        self.monomial_from_name[self.constant_term_name] = self.Constant_Term

        self.build_columns(column_specification, **kwargs)
        collect()
        if self.verbose > 0:
            print("Number of columns in the moment matrix:", self.n_columns)

        # Calculate the moment matrix without the inflation symmetries
        unsymmetrized_mm, unsymmetrized_corresp = \
            self._build_momentmatrix_1d_internal()
        symmetrization_required = np.any(self.inflation_levels - 1)
        additional_var = 0
        if self.verbose > 1:
            extra_msg = (" before symmetrization" if symmetrization_required
                         else "")
            if 0 in unsymmetrized_mm.flat:
                additional_var = 1
            print("Number of variables" + extra_msg + ":",
                  len(unsymmetrized_corresp) + additional_var)

        # Calculate the inflation symmetries
        self.columns_symmetries = self._discover_columns_symmetries()

        # Apply the inflation symmetries to the moment matrix
        self.momentmatrix, self.orbits, representative_unsym_idxs = \
            apply_inflation_symmetries(unsymmetrized_mm,
                                       self.columns_symmetries,
                                       self.verbose)
        self.symmetrized_corresp = \
            {self.orbits[idx]: unsymmetrized_corresp[idx]
             for idx in representative_unsym_idxs.flat if idx >= 1}
        if self.verbose > 0:
            extra_msg = (" after symmetrization" if symmetrization_required
                         else "")
            print(f"Number of variables{extra_msg}: "
                  + f"{len(self.symmetrized_corresp)+additional_var}")
        del unsymmetrized_mm, unsymmetrized_corresp, \
            symmetrization_required, additional_var
        collect()

        self.momentmatrix_has_a_zero, self.momentmatrix_has_a_one = \
            np.isin([0, 1], self.momentmatrix.ravel())

        # Associate Monomials to the remaining entries. The zero monomial is
        # not stored during calculate_momentmatrix
<<<<<<< HEAD
        self.compmoment_from_idx = {}
        if self.momentmatrix_has_a_zero:
            self.compmoment_from_idx[0] = self.Zero
=======
        first_free_index = 0
        self.compmoment_from_idx = dict()
        _compmonomial_to_idx = dict()
        self.n_vars = len(self.symmetrized_corresp)
        _compmonomial_to_idx[self.Zero] = 0
        self.compmoment_from_idx[0] = self.Zero
        first_free_index += 1
        self.n_vars += 1
        self.extra_inverse = np.arange(self.n_vars, dtype=int)
        self.old_indices_associated_with_new_index = defaultdict(list)
        self.old_indices_associated_with_monomial = defaultdict(list)
        self.old_indices_associated_with_new_index[0]=[0]
        self.old_indices_associated_with_monomial[self.Zero] = [0]
>>>>>>> f0b8c4e1
        for (idx, lexmon) in tqdm(self.symmetrized_corresp.items(),
                             disable=not self.verbose,
                             desc="Initializing monomials   ",
                             total=self.n_vars):
            mon = self.Moment_1d(lexmon, first_free_index)
            self.compmoment_from_idx[idx] = mon # Critical for normalization equations and other functions that use old indices
            try:
                current_index = _compmonomial_to_idx[mon]
                mon.idx = current_index
            except KeyError:
                current_index = first_free_index
                _compmonomial_to_idx[mon] = current_index
                first_free_index += 1
            self.old_indices_associated_with_new_index[current_index].append(idx)
            self.old_indices_associated_with_monomial[mon].append(idx)
            self.extra_inverse[idx] = current_index

        self.monomials = list(_compmonomial_to_idx.keys())
        if not self.momentmatrix_has_a_zero:
            self.monomials = self.monomials[1:]
            self.n_vars -= 1
        self.moments = self.monomials
        # assert np.array_equal(list(_compmonomial_to_idx.values()), np.arange(len(self.monomials))), "Something went wrong with monomial initialization."
        old_num_vars = self.n_vars
        self.n_vars = len(self.monomials)
        self.first_free_idx = first_free_index
        if self.n_vars < old_num_vars:
            if self.verbose > 0:
                print("Further variable reduction has been made possible. Number of variables in the SDP:",
                       self.n_vars)
        # self.compmoment_from_idx = dict(zip(range(self.n_vars), monomials_as_list))
        # self.compmoment_to_idx = dict(zip(monomials_as_list, range(self.n_vars)))
        del _compmonomial_to_idx
        collect(generation=2)

        # self.compmoment_from_idx = dict()
        # if self.momentmatrix_has_a_zero:
        #     self.compmoment_from_idx[0] = self.Zero
        # for (idx, lexmon) in tqdm(self.symmetrized_corresp.items(),
        #                        disable=not self.verbose,
        #                        desc="Initializing monomials   "):
        #     self.compmoment_from_idx[idx] = self.Moment_1d(lexmon, idx)
        # self.first_free_idx = max(self.compmoment_from_idx.keys()) + 1
        # self.moments = list(self.compmoment_from_idx.values())
        # self.monomials = list(self.compmoment_from_idx.values())
        #
        # assert all(v == 1 for v in Counter(self.monomials).values()), \
        #     "Multiple indices are being associated to the same monomial"

        _counter = Counter([mon.knowability_status for mon in self.moments])
        self.n_knowable           = _counter["Knowable"]
        self.n_something_knowable = _counter["Semi"]
        self.n_unknowable         = _counter["Unknowable"]
        if self.verbose > 1:
            print(f"The problem has {self.n_knowable} knowable moments, " +
                  f"{self.n_something_knowable} semi-knowable moments, " +
                  f"and {self.n_unknowable} unknowable moments.")

        if self.all_operators_commute:
            self.hermitian_moments = self.moments
        else:
            self.hermitian_moments = [mon for mon in self.moments
                                      if mon.is_hermitian]
            if self.verbose > 1:
                print(f"The problem has {len(self.hermitian_moments)} " +
                      "non-negative moments.")

        # This dictionary useful for certificates_as_probs
        self.names_to_symbols = {mon.name: mon.symbol
                                 for mon in self.moments}
        self.names_to_symbols[self.constant_term_name] = sp.S.One

        # In non-network scenarios we do not use Collins-Gisin notation for
        # some variables, so there exist normalization constraints between them
        self.minimal_equalities = []
        if not self.network_scenario or self.supports_problem:
            self.column_level_equalities = self._discover_normalization_eqns()
            self.idx_level_equalities    = construct_normalization_eqs(
                                                self.column_level_equalities,
                                                self.momentmatrix,
                                                self.verbose)
            if self.verbose > 1 and len(self.idx_level_equalities):
                print("Number of normalization equalities:",
                      len(self.idx_level_equalities))
            for (norm_idx, summation_idxs) in self.idx_level_equalities:
                eq_dict = {self.compmoment_from_idx[norm_idx]: 1}
                eq_dict.update(zip(
                    itemgetter(*summation_idxs)(self.compmoment_from_idx),
                    repeat(-1)
                ))
                self.minimal_equalities.append(eq_dict)

        self.minimal_inequalities = []
        self.moment_upperbounds  = {}
        self.moment_lowerbounds  = {m: 0. for m in self.hermitian_moments}

        self.set_objective(None)
        self.set_values(None)

        self.maskmatrices = {}
        self._relaxation_has_been_generated = True

    def set_extra_equalities(self,
                             extra_equalities: Union[list, None]) -> None:
        """Set extra equality constraints for the SDP.

        Parameters
        ----------
        extra_equalities : Union[list, None]
            List of additional equality constraints in the form of dictionaries
            (keys can be instances of `CompoundMonomial`, Symbols, strings, or
            integers), or SymPy expressions.
        """
        self.extra_equalities = []  # reset every time
        if not extra_equalities or extra_equalities is None:
            return
        self.extra_equalities = [self._sanitise_dict(eq)
                                 for eq in extra_equalities]

    def set_extra_inequalities(self,
                               extra_inequalities: Union[list, None]) -> None:
        """Set extra inequality constraints for the SDP.

        Parameters
        ----------
        extra_inequalities : Union[list, None]
            List of additional inequality constraints in the form of
            dictionaries (keys can be instances of `CompoundMonomial`, Symbols,
            strings, or integers) or SymPy expressions.
        """
        self.extra_inequalities = []  # reset every time
        if not extra_inequalities or extra_inequalities is None:
            return
        self.extra_inequalities = [self._sanitise_dict(ineq)
                                   for ineq in extra_inequalities]

    @property
    def moment_equalities(self) -> List[Dict]:
        """All equalities (minimal and extra) as one list of dictionaries."""
        return self.minimal_equalities + self.extra_equalities

    @property
    def moment_inequalities(self) -> List[Dict]:
        """All inequalities (minimal and extra) as one list of dictionaries."""
        return self.minimal_inequalities + self.extra_inequalities

    def set_bounds(self,
                   bounds: Union[dict, None],
                   bound_type: str = "up") -> None:
        r"""Set numerical lower or upper bounds on the moments generated in the
        SDP relaxation. The bounds are at the level of the SDP variables,
        and do not take into consideration non-convex constraints. E.g., two
        individual lower bounds, :math:`p_A(0|0) \geq 0.1` and
        :math:`p_B(0|0) \geq 0.1` do not directly impose the constraint
        :math:`p_A(0|0)*p_B(0|0) \geq 0.01`, which should be set manually if
        needed.

        Parameters
        ----------
        bounds : Union[dict, None]
            A dictionary with keys as monomials and values being the bounds.
            The keys can be either CompoundMonomial objects, or names (`str`)
            of Monomial objects.
        bound_type : str, optional
            Specifies whether we are setting upper (``"up"``) or lower
            (``"lo"``) bounds, by default "up".

        Examples
        --------
        >>> set_bounds({"pAB(00|00)": 0.2}, "lo")
        """
        assert bound_type in ["up", "lo"], \
            "The 'bound_type' argument should be either 'up' or 'lo'"
        if bounds is None:
            return
        # Sanitize list of bounds
        sanitized_bounds = {}
        for mon, bound in bounds.items():
            mon = self._sanitise_moment(mon)
            if mon not in sanitized_bounds.keys():
                sanitized_bounds[mon] = bound
            else:
                old_bound = sanitized_bounds[mon]
                assert np.isclose(old_bound, bound), \
                    (f"Contradiction: Cannot set the same monomial {mon} to " +
                     "have different upper bounds.")
        if bound_type == "up":
            self._reset_upperbounds()
            self.moment_upperbounds = sanitized_bounds
        else:
            self._reset_lowerbounds()
            self.moment_lowerbounds.update(sanitized_bounds)
        self._update_bounds(bound_type)

    @cached_property
    def atomic_factors(self):
        atoms = set()
        for mon in self.moments:
            atoms.update(mon.factors)
        return sorted(atoms)

    @cached_property
    def atomic_monomials(self):
        """Returns the atomic monomials."""
        return [self._monomial_from_atoms([atom]) for atom in self.atomic_factors]

    @cached_property
    def atom_from_name(self):
        """Returns the atomic monomials."""
        lookup_dict = {}
        for atom in self.atomic_factors:
            lookup_dict[atom.name] = atom
            lookup_dict[atom.legacy_name] = atom
        return lookup_dict

    @cached_property
    def atomic_monomials(self):
        """Returns the atomic monomials."""
        atoms = set()
        for mon in self.moments:
            atoms.update(mon.factors)
        return [self._monomial_from_atoms([atom]) for atom in sorted(atoms)]

    @cached_property
    def knowable_atoms(self):
        """Returns the knowable atoms."""
        return [m for m in self.atomic_monomials if m.is_knowable]

    @cached_property
    def do_conditional_atoms(self):
        """Returns the atomic monomials which correspond to do conditionals."""
        return [m for m in self.atomic_monomials if
                (m.is_do_conditional and not m.is_knowable)]

    def set_distribution(self,
                         prob_array: Union[np.ndarray, None],
                         use_lpi_constraints=False,
                         shared_randomness=False) -> None:
        r"""Set numerically all the knowable (and optionally semiknowable)
        moments according to the probability distribution specified.

        Parameters
        ----------
            prob_array : numpy.ndarray
                Multidimensional array encoding the distribution, which is
                called as ``prob_array[a,b,c,...,x,y,z,...]`` where
                :math:`a,b,c,\dots` are outputs and :math:`x,y,z,\dots` are
                inputs. Note: even if the inputs have cardinality 1 they must
                be specified, and the corresponding axis dimensions are 1.
                The parties' outcomes and measurements must be appear in the
                same order as specified by the ``order`` parameter in the
                ``InflationProblem`` used to instantiate ``InflationSDP``.

            use_lpi_constraints : bool, optional
                Specification whether linearized polynomial constraints (see,
                e.g., Eq. (D6) in `arXiv:2203.16543
                <http://www.arxiv.org/abs/2203.16543/>`_) will be imposed or
                not. By default ``False``.
            shared_randomness : bool, optional
                Specification whether higher order monomials may be calculated.
                If universal shared randomness is present (i.e., the flag is
                ``True``), only atomic monomials are assigned numerical values.
        """
        if prob_array is not None:
            knowable_values = {atom: atom.compute_marginal(prob_array)
                               for atom in self.knowable_atoms}
        else:
            knowable_values = {}

        self.set_values(knowable_values,
                        use_lpi_constraints=use_lpi_constraints,
                        only_specified_values=shared_randomness)

    def set_objective(self,
                      objective: Union[sp.core.expr.Expr,
                                       dict,
                                       None],
                      direction: str = "max") -> None:
        """Set or change the objective function of the polynomial optimization
        problem.

        Parameters
        ----------
        objective : Union[sp.core.expr.Expr, dict, None]
            The objective function, either as a combination of sympy symbols,
            as a dictionary with keys the moments or their names, and as
            values the corresponding coefficients, or ``None`` for clearing
            a previous objective.
        direction : str, optional
            Direction of the optimization (``"max"``/``"min"``). By default
            ``"max"``.
        """
        assert (not self.supports_problem) or (objective is None), \
            "Supports problems do not support specifying objective functions."
        assert direction in ["max", "min"], ("The 'direction' argument should "
                                             + " be either 'max' or 'min'")

        self._reset_objective()
        if direction == "max":
            self.maximize = True
        else:
            self.maximize = False
        if objective is None:
            return
        else:
            if self.use_lpi_constraints and self.verbose > 0:
                warn("You have the flag `use_lpi_constraints` set to True. Be "
                     + "aware that imposing linearized polynomial constraints "
                     + "will constrain the optimization to distributions with "
                     + "fixed marginals.")
            sign = (1 if self.maximize else -1)
            self.objective = {mon: (sign * coeff) for mon, coeff
                              in self._sanitise_dict(objective).items()}
            self.objective.setdefault(self.One, 0)
            surprising_objective_terms = {mon for mon in self.objective.keys()
                                          if mon not in self.moments}
            assert len(surprising_objective_terms) == 0, \
                ("When interpreting the objective we have encountered at " +
                 "least one monomial that does not appear in the original " +
                 f"moment matrix:\n\t{surprising_objective_terms}")
            self._update_objective()

    def update_values(self,
                   values: Union[Dict[Union[CompoundMomentSDP,
                                            InternalAtomicMonomialSDP,
                                            sp.core.symbol.Symbol,
                                            str],
                                      Union[float, sp.core.expr.Expr]],
                                 None],
                   use_lpi_constraints: bool = False,
                   only_specified_values: bool = False) -> None:
        """Directly assign numerical values to variables in the moment matrix.
        This is done via a dictionary where keys are the variables to have
        numerical values assigned (either in their operator form, in string
        form, or directly referring to the variable in the moment matrix), and
        the values are the corresponding numerical quantities.

        Parameters
        ----------
        values : Union[None, Dict[Union[CompoundMomentSDP, InternalAtomicMonomialSDP,
                       sympy.core.symbol.Symbol, str], float]]
            The description of the variables to be assigned numerical values
            and the corresponding values. The keys can be either of the
            Monomial class, symbols or strings (which should be the name of
            some Monomial).

        use_lpi_constraints : bool
            Specification whether linearized polynomial constraints (see, e.g.,
            Eq. (D6) in arXiv:2203.16543) will be imposed or not.

        only_specified_values : bool
            Specifies whether one wishes to fix only the variables provided
            (``True``), or also the variables containing products of the
            monomials fixed (``False``). Regardless of this flag, unknowable
            variables can also be fixed.
        """
        if (values is None) or len(values) == 0:
            return

        self._reset_solution()

        self.use_lpi_constraints = use_lpi_constraints

        if (len(self.objective) > 1) and self.use_lpi_constraints:
            warn("You have an objective function set. Be aware that imposing "
                 + "linearized polynomial constraints will constrain the "
                 + "optimization to distributions with fixed marginals.")

        # It is funny to set values to moments created from operators that do
        # not commute with each other, so we display a warning.
        non_all_commuting_moments = set()
        for moment, value in values.items():
            try:  # We do this to deal with NaNs (such as in undefined supports)
                  # in a way that is also compatible with symbolic values.
                if np.isnan(value):
                    continue
            except TypeError:
                pass
            moment = self._sanitise_moment(moment)
            self.known_moments[moment] = value
            if (self.verbose > 0) and (not moment.is_all_commuting):
                non_all_commuting_moments.add(moment)
        if (len(non_all_commuting_moments) >= 1) and (self.verbose > 0):
            warn("When setting values, we encountered at least one monomial " +
                 "with noncommuting operators:\n\t" +
                 str(non_all_commuting_moments))
        del non_all_commuting_moments
        if not only_specified_values:
            atomic_knowns = {mon.factors[0]: val
                             for mon, val in self.known_moments.items()
                             if len(mon) == 1}
            atomic_knowns.update({atom.dagger: val
                                  for atom, val in atomic_knowns.items()})
            moments_not_present = set(self.known_moments.keys()
                                        ).difference(self.moments)
            for moment in moments_not_present:
                del self.known_moments[moment]

            # Get the remaining moments that need assignment
            if all(atom.is_knowable for atom in atomic_knowns):
                if not self.use_lpi_constraints:
                    remaining_mons = (mon for mon in self.moments
                                      if ((not mon.is_atomic)
                                          and mon.is_knowable))
                else:
                    remaining_mons = (mon for mon in self.moments
                                      if ((not mon.is_atomic)
                                          and mon.knowability_status
                                          in ["Knowable", "Semi"]))
            else:
                remaining_mons = (mon for mon in self.moments
                                  if not mon.is_atomic)
            surprising_semiknowns = set()
            for moment in remaining_mons:
                value, unknown_factors, known_status = moment.evaluate(
                    atomic_knowns,
                    self.use_lpi_constraints)
                if known_status == "Known":
                    self.known_moments[moment] = value
                elif known_status == "Semi":
                    if self.use_lpi_constraints:
                        unknown_mon = \
                            self._monomial_from_atoms(unknown_factors)
                        self.semiknown_moments[moment] = (value, unknown_mon)
                        if self.verbose > 0:
                            if unknown_mon not in self.moments:
                                surprising_semiknowns.add(unknown_mon)
                else:
                    pass
            if (len(surprising_semiknowns) >= 1) and (self.verbose > 0):
                warn("When processing LPI constraints we encountered at " +
                     "least one monomial that does not appear in the " +
                     f"original moment matrix:\n\t{surprising_semiknowns}")
            del atomic_knowns, surprising_semiknowns
        self._cleanup_after_set_values()

    def set_values(self, values, **kwargs):
        r"""Exactly like update_values, except it resets all known values to zero
        as an intermediate step
        """
        self._reset_values()
        if (values is None) or len(values) == 0:
            self._cleanup_after_set_values()
            return
        else:
            self.update_values(values, **kwargs)
            return

    def solve(self,
              interpreter="MOSEKFusion",
              feas_as_optim=False,
              solve_dual=True,
              solverparameters=None,
              solver_arguments={},
              verbose: int = -1) -> None:
        r"""Call a solver on the SDP relaxation. Upon successful solution, it
        returns the primal and dual objective values along with the solution
        matrices.

        Parameters
        ----------
        interpreter : str, optional
            The solver to be called. By default ``"MOSEKFusion"``.
        feas_as_optim : bool, optional
            Instead of solving the feasibility problem

                :math:`(1) \text{ find vars such that } \Gamma \succeq 0`

            setting this label to ``True`` solves instead the problem

                :math:`(2) \text{ max }\lambda\text{ such that }
                \Gamma - \lambda\cdot 1 \succeq 0.`

            The correspondence is that the result of (2) is positive if (1) is
            feasible, and negative otherwise. By default ``False``.
        solve_dual : bool, optional
            Optimize the dual problem (recommended). By default ``True``.
        solverparameters : dict, optional
            Extra parameters to be sent to the solver. By default ``None``.
        solver_arguments : dict, optional
            By default, solve will use the dictionary of SDP keyword arguments
            given by ``_prepare_solver_arguments()``. However, a user may
            manually override these arguments by passing their own here.
        verbose : int, optional
            How much information to display to the user. By default, ``-1``
            (which sets it to ``self.verbose``).
        """
        if not self._relaxation_has_been_generated:
            raise Exception("Relaxation is not generated yet. " +
                            "Call \"InflationSDP.get_relaxation()\" first")
        if feas_as_optim and len(self._processed_objective) > 1:
            warn("You have a non-trivial objective, but set to solve a " +
                 "feasibility problem as optimization. Setting "
                 + "feas_as_optim=False and optimizing the objective...")
            feas_as_optim = False

        real_verbose = self.verbose if verbose == -1 else verbose

        args = self._prepare_solver_arguments()
        args.update(solver_arguments)
        args.update({"feas_as_optim": feas_as_optim,
                     "verbose": real_verbose,
                     "solverparameters": solverparameters,
                     "solve_dual": solve_dual})

        self.solution_object = solveSDP_MosekFUSION(**args)

        self.status = self.solution_object["status"]
        if self.status == "optimal":
            self.success = True
            self.primal_objective = self.solution_object["primal_value"]
            self.objective_value  = self.solution_object["primal_value"]
            self.objective_value *= (1 if self.maximize else -1)
        else:
            self.success = False
            self.primal_objective = self.status
            self.objective_value  = self.status
        collect()

    ###########################################################################
    # PUBLIC ROUTINES RELATED TO THE PROCESSING OF CERTIFICATES               #
    ###########################################################################
    def certificate_as_dict(self,
                            clean: bool = True,
                            chop_tol: float = 1e-10,
                            round_decimals: int = 3) -> dict:
        """Give certificate as dictionary with monomials as keys and
        their coefficients in the certificate as the values. The certificate
        of incompatibility is ``cert < 0``.

        If the certificate is evaluated on a point giving a negative value, this
        guarantees that the compatibility test for the same point is infeasible
        provided the set of constraints of the program does not change. Warning:
        when using ``use_lpi_constraints=True`` the set of constraints depends
        on the specified distribution, thus the certificate is not guaranteed to
        apply.

        Parameters
        ----------
        clean : bool, optional
            If ``True``, eliminate all coefficients that are smaller than
            ``chop_tol``, normalise and round to the number of decimals
            specified by ``round_decimals``. By default ``True``.
        chop_tol : float, optional
            Coefficients in the dual certificate smaller in absolute value are
            set to zero. By default ``1e-10``.
        round_decimals : int, optional
            Coefficients that are not set to zero are rounded to the number of
            decimals specified. By default ``3``.

        Returns
        -------
        dict
            The expression of the certificate in terms of probabilities and
            marginals. The certificate of incompatibility is ``cert < 0``.
        """
        try:
            dual = self.solution_object["dual_certificate"]
        except AttributeError:
            raise Exception("For extracting a certificate you need to solve " +
                            "a problem. Call \"InflationSDP.solve()\" first.")
        if len(self.semiknown_moments) > 0:
            warn("Beware that, because the problem contains linearized " +
                 "polynomial constraints, the certificate is not guaranteed " +
                 "to apply to other distributions.")
        if np.allclose(list(dual.values()), 0.):
            return {}
        if clean:
            dual = clean_coefficients(dual, chop_tol, round_decimals)
        return {self.monomial_from_name[k]: v for k, v in dual.items()
                if not self.monomial_from_name[k].is_zero}

    def probs_from_dict(self,
                        dict_with_monomial_keys: dict) -> sp.core.add.Add:
        """Converts a monomial dictionary into a SymPy expression.

        Parameters
        ----------
        dict_with_monomial_keys : Dict[sympy.Symbol, float]
            Dictionary with monomials and associated coefficients.

        Returns
        -------
        sympy.core.add.Add
            The expression of the polynomial encoded in the dictionary.
        """
        polynomial = sp.S.Zero
        for mon, coeff in self._sanitise_dict(dict_with_monomial_keys).items():
            polynomial += coeff * mon.symbol
        return polynomial

    def certificate_as_probs(self,
                             clean: bool = True,
                             chop_tol: float = 1e-10,
                             round_decimals: int = 3) -> sp.core.add.Add:
        """Give certificate as symbolic sum of probabilities. The certificate
        of incompatibility is ``cert < 0``.

        If the certificate is evaluated on a point giving a negative value, this
        guarantees that the compatibility test for the same point is infeasible
        provided the set of constraints of the program does not change. Warning:
        when using ``use_lpi_constraints=True`` the set of constraints depends
        on the specified distribution, thus the certificate is not guaranteed to
        apply.

        Parameters
        ----------
        clean : bool, optional
            If ``True``, eliminate all coefficients that are smaller than
            ``chop_tol``, normalise and round to the number of decimals
            specified by ``round_decimals``. By default ``True``.
        chop_tol : float, optional
            Coefficients in the dual certificate smaller in absolute value are
            set to zero. By default ``1e-10``.
        round_decimals : int, optional
            Coefficients that are not set to zero are rounded to the number of
            decimals specified. By default ``3``.

        Returns
        -------
        sympy.core.add.Add
            The expression of the certificate in terms of probabilities and
            marginals. The certificate of incompatibility is ``cert < 0``.
        """
        return self.probs_from_dict(self.certificate_as_dict(
            clean=clean,
            chop_tol=chop_tol,
            round_decimals=round_decimals))

    def string_from_dict(self,
                         dict_with_monomial_keys: dict) -> str:
        """Converts a monomial dictionary into a string.

        Parameters
        ----------
        dict_with_monomial_keys : Dict[sympy.Symbol, float]
            Dictionary with monomials and associated coefficients.

        Returns
        -------
        str
            The expression of the certificate in string form.
        """
        as_dict = self._sanitise_dict(dict_with_monomial_keys)
        # Watch out for when "1" is note the same as "constant_term"
        constant_value = as_dict.pop(self.Constant_Term,
                                     as_dict.pop(self.One, 0.)
                                     )
        if constant_value:
            polynomial_as_str = str(constant_value)
        else:
            polynomial_as_str = ""
        for mon, coeff in as_dict.items():
            if mon.is_zero or np.isclose(np.abs(coeff), 0):
                continue
            else:
                polynomial_as_str += "+" if coeff >= 0 else "-"
                if np.isclose(abs(coeff), 1):
                    polynomial_as_str += mon.name
                else:
                    polynomial_as_str += "{0}*{1}".format(abs(coeff), mon.name)
        return polynomial_as_str[1:] if polynomial_as_str[
                                            0] == "+" else polynomial_as_str

    def certificate_as_string(self,
                              clean: bool = True,
                              chop_tol: float = 1e-10,
                              round_decimals: int = 3) -> str:
        """Give the certificate as a string of a sum of probabilities. The
        expression is in the form such that its satisfaction implies
        incompatibility.

        If the certificate is evaluated on a point giving a negative value, this
        guarantees that the compatibility test for the same point is infeasible
        provided the set of constraints of the program does not change. Warning:
        when using ``use_lpi_constraints=True`` the set of constraints depends
        on the specified distribution, thus the certificate is not guaranteed to
        apply.

        Parameters
        ----------
        clean : bool, optional
            If ``True``, eliminate all coefficients that are smaller than
            ``chop_tol``, normalise and round to the number of decimals
            specified by ``round_decimals``. By default, ``True``.
        chop_tol : float, optional
            Coefficients in the dual certificate smaller in absolute value are
            set to zero. By default, ``1e-10``.
        round_decimals : int, optional
            Coefficients that are not set to zero are rounded to the number of
            decimals specified. By default, ``3``.

        Returns
        -------
        str
            The certificate in terms of probabilities and marginals. The
            certificate of incompatibility is ``cert < 0``.
        """
        return self.string_from_dict(
            self.certificate_as_dict(
                clean=clean,
                chop_tol=chop_tol,
                round_decimals=round_decimals)) + " < 0"

    def evaluate_polynomial(self, polynomial: dict, prob_array: np.ndarray):
        """Evaluate the certificate of infeasibility in a target probability
        distribution. If the evaluation is a negative value, the distribution is
        not compatible with the causal structure. Warning: when using
        ``use_lpi_constraints=True`` the set of constraints depends on the
        specified distribution, thus the certificate is not guaranteed to apply.

        Parameters
        ----------
        polynomial : dict
            A dictionary of monomials with coefficients as values.
        prob_array : numpy.ndarray
            Multidimensional array encoding the distribution, which is
            called as ``prob_array[a,b,c,...,x,y,z,...]`` where
            :math:`a,b,c,\\dots` are outputs and :math:`x,y,z,\\dots` are
            inputs. Note: even if the inputs have cardinality 1 they must
            be specified, and the corresponding axis dimensions are 1.
            The parties' outcomes and measurements must appear in the
            same order as specified by the ``order`` parameter in the
            ``InflationProblem`` used to instantiate ``InflationLP``.

        Returns
        -------
        float
            The evaluation of the certificate of infeasibility in prob_array.
        """
        return sum((atom.compute_marginal(prob_array) * val
                    for atom, val in self._sanitise_dict(polynomial).items()))

    def evaluate_certificate(self, prob_array: np.ndarray) -> float:
        """Evaluate the certificate of infeasibility in a target probability
        distribution. If the evaluation is a negative value, the distribution is
        not compatible with the causal structure. Warning: when using
        ``use_lpi_constraints=True`` the set of constraints depends on the
        specified distribution, thus the certificate is not guaranteed to apply.

        Parameters
        ----------
        prob_array : numpy.ndarray
            Multidimensional array encoding the distribution, which is
            called as ``prob_array[a,b,c,...,x,y,z,...]`` where
            :math:`a,b,c,\\dots` are outputs and :math:`x,y,z,\\dots` are
            inputs. Note: even if the inputs have cardinality 1 they must
            be specified, and the corresponding axis dimensions are 1.
            The parties' outcomes and measurements must appear in the
            same order as specified by the ``order`` parameter in the
            ``InflationProblem`` used to instantiate ``InflationLP``.

        Returns
        -------
        float
            The evaluation of the certificate of infeasibility in prob_array.
        """
        if self.use_lpi_constraints:
            warn("You have used LPI constraints to obtain the certificate. " +
                 "Be aware that, because of that, the certificate may not be " +
                 "valid for other distributions.")
        return self.evaluate_polynomial(self.certificate_as_dict(), prob_array)

    def desymmetrize_certificate(self) -> dict:
        """If the scenario contains symmetries other than the inflation
        symmetries, this function writes a certificate of infeasibility valid
        for non-symmetric distributions too.

        Returns
        -------
        dict
            The expression of the un-symmetrized certificate in terms of
            probabilities and marginals. The certificate of incompatibility is
            ``cert < 0``.
        """
        try:
            dual = self.solution_object["dual_certificate"]
        except AttributeError:
            raise Exception("For extracting a certificate you need to solve " +
                            "a problem. Call \"InflationSDP.solve()\" first.")

        desymmetrized = {}
        norm = len(self.InflationProblem.symmetries)
        lexmon_names = self.InflationProblem._lexrepr_to_copy_index_free_names
        for symm in self.InflationProblem.symmetries:
            for mon, coeff in dual.items():
                mon = self.monomial_from_name[mon]
                if not mon.is_zero:
                    desymm_mon = lexmon_names[symm[mon.as_lexmon-1]]
                    desymm_mon = sorted(desymm_mon, key=lambda x: x[0])
                    if not mon.is_one:
                        desymm_name = "P[" + " ".join(desymm_mon) + "]"
                    else:
                        desymm_name = "1"
                    if desymm_name not in desymmetrized:
                        desymmetrized[desymm_name] = coeff / norm
                    else:
                        desymmetrized[desymm_name] += coeff / norm
        return desymmetrized

    ###########################################################################
    # OTHER ROUTINES EXPOSED TO THE USER                                      #
    ###########################################################################
    #TODO: Natively avoid intermediate 2d-representation in build_columns
    def build_columns(self,
                      column_specification: Union[str,
                                                  List[List[int]],
                                                  List[sp.core.symbol.Symbol]],
                      max_monomial_length: int = 0,
                      symbolic: bool = False) -> List[np.ndarray]:
        r"""Creates the objects indexing the columns of the moment matrix from
        a specification.

        Parameters
        ----------
        column_specification : Union[str, List[List[int]], List[sympy.core.symbol.Symbol]]
            See description in the ``self.generate_relaxation()`` method.
        max_monomial_length : int, optional
            Maximum number of letters in a monomial in the generating set,
            By default ``0``. Example: if we choose ``"local1"`` for
            three parties, it gives the set :math:`\{1, A, B, C, AB, AC, BC,
            ABC\}`. If we set ``max_monomial_length=2``, the generating set is
            instead :math:`\{1, A, B, C, AB, AC, BC\}`. By default ``0`` (no
            limit).
        symbolic: bool, optional
            If ``True``, it returns the columns as a list of sympy symbols
            parsable by `InflationSDP.generate_relaxation()`. By default
            ``False``.
        """
        columns = None
        if type(column_specification) == list:
            # There are three possibilities: list of lists, list of arrays 
            # or list of symbols. If list of lists, then it is the party
            # block encoding. If it is a list of arrays, then it can be either
            # monomials in the 2d encoding, or the 1d encoding.
            if type(column_specification[0]) == list:
                # This is the standard specification for the helper
                columns = self._build_cols_from_specs(column_specification)
            elif type(column_specification[0]) in {np.ndarray}:
                if len(np.array(column_specification[1]).shape) == 2:
                    # This is the 2d encoding, convert it to lexicographic repr
                    columns = [self.mon_to_lexrepr(mon)
                               for mon in column_specification]
                elif len(np.array(column_specification[1]).shape) == 1:
                    # This is the 1d encoding, make sure the dtype is correct
                    # for compatibility with numba
                    columns = [np.array(mon, dtype=np.intc)
                               for mon in column_specification]
                else:
                    raise Exception("The generating columns are not specified "
                                    + "in a valid format.")
            elif type(column_specification[0]) in [int, sp.core.symbol.Symbol,
                                                   sp.core.power.Pow,
                                                   sp.core.mul.Mul,
                                                   sp.core.numbers.One]:
                columns = []
                for col in column_specification:
                    if type(col) in [int, sp.core.numbers.One]:
                        if not np.isclose(float(col), 1):
                            raise Exception(f"Column {col} is just a number. "
                                            + "Please use a valid format.")
                        else:
                            columns.append(np.array([], dtype=np.intc))
                    elif type(col) in [sp.core.symbol.Symbol,
                                       sp.core.power.Pow,
                                       sp.core.mul.Mul]:
                        columns.append(self.mon_to_lexrepr(
                            self._interpret_name(col)))
                    else:
                        raise Exception(f"The column {col} is not specified " +
                                        "in a valid format.")
            else:
                raise Exception("The generating columns are not specified " +
                                "in a valid format.")
        elif type(column_specification) == str:
            if "npa" in column_specification.lower():
                npa_level = int(column_specification[3:])
                col_specs = [[]]
                if ((max_monomial_length > 0)
                        and (max_monomial_length < npa_level)):
                    max_length = max_monomial_length
                else:
                    max_length = npa_level
                for length in range(1, max_length + 1):
                    for number_tuple in product(
                            *[range(self.nr_parties)] * length
                                                ):
                        a = np.array(number_tuple)
                        # Add only if tuple is in increasing order
                        if np.all(a[:-1] <= a[1:]):
                            col_specs += [a.tolist()]
                columns = self._build_cols_from_specs(col_specs)

            elif (("local" in column_specification.lower())
                  or ("physical" in column_specification.lower())):
                lengths_init = (5 if "local" in column_specification.lower()
                                else 8)
                spec    = column_specification[:lengths_init]
                lengths = column_specification[lengths_init:]
                if len(lengths) == 0:
                    if spec == "local":
                        raise Exception("Please specify a precise local level")
                    else:
                        lengths = [None] * self.nr_parties
                elif len(lengths) == self.nr_parties:
                    lengths = [int(level) for level in lengths]
                else:
                    lengths = [int(lengths)] * self.nr_parties

                if spec == "local":
                    max_length = sum(lengths)
                    # Determine maximum length
                    if ((max_monomial_length > 0)
                            and (max_monomial_length < max_length)):
                        max_length = max_monomial_length

                    party_freqs = sorted((list(pfreq)
                                        for pfreq in product(
                                        *[range(level + 1) for level in lengths]
                                                            )
                                        if sum(pfreq) <= max_length),
                                        key=lambda x: (sum(x), [-p for p in x]))
                    col_specs = []
                    for pfreq in party_freqs:
                        operators = []
                        for party in range(self.nr_parties):
                            operators += [party] * pfreq[party]
                        col_specs += [operators]
                    columns = self._build_cols_from_specs(col_specs)
                else:
                    def template_to_event_boolarray(template: List[int],
                                                    decompressor: List[np.ndarray]) -> np.ndarray:
                        if template:
                            to_expand = partsextractor(decompressor, sorted(template, key=op_neg))
                            return reduce(nb_outer_bitwise_or, to_expand)
                        else:
                            return self.blank_bool_array
                    lex_idx_to_party = self.InflationProblem.party_from_templateidx
                    def template_is_short_enough(template: List[int]) -> bool:
                        parties_in_template = Counter(lex_idx_to_party[template])
                        for p, cap in enumerate(lengths):
                            if not cap == None:
                                if parties_in_template[p+1] > cap:
                                    return False
                        return True
                    relevant_physical_templates = list(filter(template_is_short_enough,
                                                              self.InflationProblem.all_and_maximal_compatible_templates(
                                                                  max_n=max_monomial_length,
                                                                  isolate_maximal=False)[0]))
                    physical_monomials_as_boolvecs = np.vstack([
                        template_to_event_boolarray(subclique, self._CG_limited_ortho_groups_as_boolarrays)
                        for subclique in relevant_physical_templates
                    ])
                    columns = sorted(
                        (np.flatnonzero(boolvec).astype(np.intc) + 1 
                        for boolvec in physical_monomials_as_boolvecs),
                                    key=lambda x: (len(x), tuple(x)))
            else:
                raise Exception("I have not understood the format of the "
                                + "column specification")
        else:
            raise Exception("I have not understood the format of the "
                            + "column specification")
        
        self.generating_monomials_1d = columns
        self.genmon_1d_to_index = {tuple(lexmon): i for i, lexmon in
                                   enumerate(self.generating_monomials_1d)}
        if len(self.genmon_1d_to_index) != len(self.generating_monomials_1d):
            self.generating_monomials_1d = \
                sorted(self.generating_monomials_1d, 
                       key=lambda x: (len(x), tuple(x)))
            self.genmon_1d_to_index = \
                {tuple(lexmon): i 
                 for i, lexmon in enumerate(self.generating_monomials_1d)}
            warn("The generating set of monomials included duplicate elements.")
        self.n_columns = len(self.generating_monomials_1d)
        output = self.generating_monomials_1d
        if symbolic:
            output = [reduce(sp.Mul,
                             self._lexrepr_to_symbols[lexmon],
                             sp.S.One)
                      for lexmon in self.generating_monomials_1d ]
        return output

    def reset(self, which: Union[str, List[str]] = "all") -> None:
        """Reset the various user-specifiable objects in the inflation SDP.

        Parameters
        ----------
        which : Union[str, List[str]]
            The objects to be reset. It can be fed as a single string or a list
            of them. Options include ``"bounds"``, ``"lowerbounds"``,
            ``"upperbounds"``, ``"objective"``, ``"values"``, and ``"all"``.
        """
        if type(which) == str:
            if which == "all":
                self.reset(["values", "bounds", "objective"])
            elif which == "bounds":
                self._reset_lowerbounds()
                self._reset_upperbounds()
            elif which == "lowerbounds":
                self._reset_lowerbounds()
            elif which == "upperbounds":
                self._reset_upperbounds()
            elif which == "objective":
                self._reset_objective()
            elif which == "values":
                self._reset_values()
            else:
                raise Exception(f"The attribute {which} is not part of " +
                                "InflationSDP.")
        else:
            for attr in which:
                self.reset(attr)
        collect()

    def write_to_file(self, filename: str) -> None:
        """Exports the problem to a file.

        Parameters
        ----------
        filename : str
            Name of the exported file. If no file format is specified, it
            defaults to sparse SDPA format. Supported formats are ``.mat``
            (MATLAB), ``.dat-s`` (SDPA), and ``.csv`` (human-readable).
        """
        # Determine file extension
        parts = filename.split(".")
        if len(parts) >= 2:
            extension = parts[-1]
        else:
            extension = "dat-s"
            filename += ".dat-s"

        # Write file according to the extension
        if self.verbose > 0:
            print("Writing the SDP program to", filename)
        if extension == "dat-s":
            write_to_sdpa(self, filename)
        elif extension == "csv":
            write_to_csv(self, filename)
        elif extension == "mat":
            write_to_mat(self, filename)
        else:
            raise Exception("File format not supported. Please choose between "
                            + "the extensions `.csv`, `.dat-s` and `.mat`.")

    ###########################################################################
    # ROUTINES RELATED TO CONSTRUCTING COMPOUND MONOMIAL INSTANCES            #
    ###########################################################################
    def _AtomicMonomial(self,
                        lexmon: np.ndarray) -> InternalAtomicMonomialSDP:
        """Construct an instance of the `InternalAtomicMonomialSDP` class from
        a 1D array description of a monomial.

        See the documentation of the `InternalAtomicMonomial` class for more
        details.

        Parameters
        ----------
        lexmon : numpy.ndarray
            Monomial encoded as a 1D array of integers, where integer
            represents the slots in the lexorder.

        Returns
        -------
        InternalAtomicMonomialSDP
            An instance of the `InternalAtomicMonomial` class representing the
            input 2D array monomial.
        """
        key = tuple(lexmon)
        try:
            return self.atomic_monomial_from_hash[key]
        except KeyError:
            repr_lexmon = self._to_inflation_repr_1d(lexmon)
            new_key      = tuple(repr_lexmon)
            try:
                mon = self.atomic_monomial_from_hash[new_key]
                self.atomic_monomial_from_hash[key] = mon
                return mon
            except KeyError:
                mon = InternalAtomicMonomialSDP(self, repr_lexmon)
                self.atomic_monomial_from_hash[key]     = mon
                self.atomic_monomial_from_hash[new_key] = mon
                return mon

    def Moment_2d(self, array2d: np.ndarray, idx=-1) -> CompoundMomentSDP:
        r"""Create an instance of the `CompoundMomentSDP` class from a 2D array.
        An instance of `CompoundMomentSDP` is a collection of
        `InternalAtomicMonomialSDP` instances.

        Parameters
        ----------
        array2d : numpy.ndarray
            Moment encoded as a 2D array of integers, where each row encodes
            one of the operators appearing in the moment.
        idx : int, optional
            Assigns an integer index to the resulting moment, which can be
            used as an id, by default -1.

        Returns
        -------
        CompoundMomentSDP
            The moment factorised into AtomicMonomials, all brought to
            representative form under inflation symmetries.

        Examples
        --------

        The moment
        :math:`\langle A^{0,2,1}_{x=2,a=3}C^{2,0,1}_{z=1,c=1}
        C^{1,0,2}_{z=0,c=0}\rangle` corresponds to the following 2D array:

        >>> m = np.array([[1, 0, 2, 1, 2, 3],
                          [3, 2, 0, 1, 1, 1],
                          [3, 1, 0, 2, 0, 0]])

        The resulting monomial, ``InflationSDP.Monomial(m)``, is a collection
        of two ``InternalAtomicMonomial`` s,
        :math:`\langle A^{0,1,1}_{x=2,a=3}C^{1,0,1}_{z=1,c=1}\rangle` and
        :math:`\langle C^{1,0,1}_{z=0,c=0}\rangle`, after factorizing the input
        monomial and reducing the inflation indices of each of the factors.
        """
        return self.Moment_1d(self.mon_to_lexrepr(array2d), idx=idx)

    def Moment_1d(self, lexmon: np.ndarray, idx=-1) -> CompoundMomentSDP:
        r"""Create an instance of the `CompoundMomentSDP` class from a 1D array.
        An instance of `CompoundMomentSDP` is a collection of
        `InternalAtomicMonomialSDP` instances.

        Parameters
        ----------
        lexmon : numpy.ndarray
            Moment encoded as a 1D array of integers, indicating positions in
            the _lexorder.
        idx : int, optional
            Assigns an integer index to the resulting moment, which can be
            used as an id, by default -1.

        Returns
        -------
        CompoundMomentSDP
            The moment factorised into AtomicMonomials, all brought to
            representative form under inflation symmetries.
        """
        # HACK: The lexorder of InflationProblem is different from that 
        # in InflationSDP!
        _factors = self.factorize_moment_1d(np.asarray(lexmon, dtype=np.intc)-1,
                                            canonical_order=False)
        list_of_atoms = [self._AtomicMonomial(factor + 1)
                         for factor in _factors if len(factor)]
        mon = self._monomial_from_atoms(list_of_atoms)
        mon.attach_idx(idx)
        return mon

    def _conjugate_lexmon(self,
                           lexmon: np.ndarray,
                           apply_only_commutations=True) -> np.ndarray:
        """Compute the canonical form of the conjugate of a monomial.

        Parameters
        ----------
        mon : numpy.ndarray
            Input monomial that cannot be further factorised in 1d format
        apply_only_commutations : bool, optional
            If ``True``, skip checking if monomial is zero and if there are
            square projectors.

        Returns
        -------
        numpy.ndarray
            The canonical form of the conjugate of the input monomial under
            relabelling through the inflation symmetries.
        """
        if self.all_commuting_q_1d(lexmon):
            return lexmon
        else:
            return self._to_inflation_repr_1d(reverse_mon(lexmon),
                                              apply_only_commutations)

    def _construct_mask_matrices(self) -> None:
        """Helper a function to associate each monomial appearing in the moment
        matrix with a unique mask matrix, as this is relevant to expressing an
        SDP in dual form.
        """
        if self._relaxation_has_been_generated:
            if self.n_columns > 0:
                self.maskmatrices = {
                    mon: sum(coo_array(self.momentmatrix == oldidx) for oldidx in oldidxs)
                    for mon, oldidxs in tqdm(self.old_indices_associated_with_monomial.items(),
                                    disable=not self.verbose,
                                    desc="Assigning mask matrices  ")
                                     }

    def _inflation_orbit_and_rep_1d(self, lexmon: np.ndarray):
        permuted_variants = np.take(self.lexorder_symmetries, lexmon, axis=1)
        permuted_variants = np.unique(permuted_variants, axis=0).astype(int)
        output_variants = \
            [tuple(self._to_canonical_memoized_1d(
                lexmon_variant, apply_only_commutations=True))
                           for lexmon_variant in permuted_variants]
        representative = np.array(min(output_variants), dtype=np.intc)
        return output_variants, representative

    def _monomial_from_atoms(self,
                             atoms: List[InternalAtomicMonomialSDP]
                             ) -> CompoundMomentSDP:
        """Build an instance of `CompoundMonomial` from a list of instances
        of `InternalAtomicMonomial`.

        Parameters
        ----------
        atoms : List[InternalAtomicMonomialSDP]
            List of instances of `InternalAtomicMonomial`.

        Returns
        -------
        CompoundMomentSDP
            A `CompoundMonomial` with atomic factors given by `atoms`.
        """
        list_of_atoms = []
        for factor in atoms:
            if factor.is_zero:
                list_of_atoms = [factor]
                break
            elif not factor.is_one:
                list_of_atoms.append(factor)
            else:
                pass
        atoms = tuple(sorted(list_of_atoms))
        conjugate = tuple(sorted(factor.dagger for factor in atoms))
        atoms = min(atoms, conjugate)
        del conjugate
        try:
            mon = self.monomial_from_atoms[atoms]
            return mon
        except KeyError:
            mon = CompoundMomentSDP(atoms)
            try:
                mon.idx = self.first_free_idx
                self.first_free_idx += 1
            except AttributeError:
                pass
            self.monomial_from_atoms[atoms]   = mon
            self.monomial_from_name[mon.name] = mon
            self.monomial_from_name[mon.legacy_name] = mon  # For legacy compatibility!
            self.monomial_from_symbol[mon.symbol] = mon
            return mon

    def _sanitise_moment(self, moment: Any) -> CompoundMomentSDP:
        """Return a ``CompoundMonomial`` built from ``mon``, where ``mon`` can
        be either the name of a moment as a string, a SymPy variable, a
        monomial encoded as a 2D array, or an integer in case the moment is the
        unit moment or the zero moment.


        Parameters
        ----------
        moment : Any
            The name of a moment as a string, a SymPy variable with the name of
            a valid moment, a 2D array encoding of a moment or an integer in
            case the moment is the unit moment or the zero moment.

        Returns
        -------
        CompoundMomentSDP
            Instance of ``CompoundMonomial`` built from ``mon``.

        Raises
        ------
        Exception
            If ``mon`` is the constant monomial, it can only be numbers 0 or 1
        Exception
            If the type of ``mon`` is not supported.
        """
        if isinstance(moment, CompoundMomentSDP):
            return moment
        elif isinstance(moment, InternalAtomicMonomialSDP):
            return self._monomial_from_atoms([moment])
        elif isinstance(moment, (tuple, list, np.ndarray)):
            array = np.asarray(moment, dtype=self.np_dtype)
            assert array.ndim == 2, \
                "The monomial representations must be 2d arrays."
            assert array.shape[-1] == self._nr_properties, \
                "The input does not conform to the operator specification."
            canon_lexmon = self._to_canonical_memoized_1d(
                self.mon_to_lexrepr(array))
            return self.Moment_1d(canon_lexmon)
        elif isinstance(moment, (str, sp.core.symbol.Expr)):
            return self._sanitise_moment(self._interpret_name(moment))
        elif isinstance(moment, Real):
            if np.isclose(float(moment), 1):
                return self.One
            elif np.isclose(float(moment), 0):
                return self.Zero
            else:
                raise Exception(f"Constant monomial {moment} can only be 0 or 1.")
        else:
            raise Exception(f"sanitise_monomial: {moment} is of type " +
                            f"{type(moment)} and is not supported.")

    def _sanitise_dict(self, input_dict: Any) -> Dict:
        if isinstance(input_dict, sp.core.expr.Expr):
            if input_dict.free_symbols:
                input_dict_copy = {k: float(v) for k, v in sp.expand(
                    input_dict).as_coefficients_dict().items()}
            else:
                input_dict_copy = {}
        else:
            input_dict_copy = input_dict
        output_dict = defaultdict(int)
        for k, v in input_dict_copy.items():
            if not np.isclose(v, 0):
                output_dict[self._sanitise_moment(k)] += v
        return output_dict

    def _to_inflation_repr_1d(self,
                              lexmon: np.ndarray,
                              apply_only_commutations=False) -> np.ndarray:
        r"""Apply inflation symmetries to a monomial in order to bring it to
        its canonical form.

        Parameters
        ----------
        lexmon : numpy.ndarray
            Input monomial that cannot be further factorised.
        apply_only_commutations : bool, optional
            If ``True``, skip checking if monomial is zero and if there are
            multiple same projectors that square to just one of them.

        Returns
        -------
        numpy.ndarray
            The canonical form of the input monomial under relabelling through
            the inflation symmetries.
        """
        key = tuple(lexmon)
        if len(lexmon) == 0 or np.array_equiv(lexmon, 0):
            self.canonsym_lexmon_from_hash[key] = lexmon
            return lexmon
        else:
            pass
        try:
            return self.canonsym_lexmon_from_hash[key]
        except KeyError:
            pass
        canonical_mon = self._to_canonical_memoized_1d(lexmon,
                                                       apply_only_commutations)
        canonical_key = tuple(canonical_mon)
        try:
            repr_mon = self.canonsym_lexmon_from_hash[canonical_key]
            self.canonsym_lexmon_from_hash[key] = repr_mon
            return repr_mon
        except KeyError:
            pass

        other_keys, real_repr_lexmon = self._inflation_orbit_and_rep_1d(lexmon)
        other_keys.append(key)
        for key in other_keys:
            self.canonsym_lexmon_from_hash[key] = real_repr_lexmon
        return real_repr_lexmon

    ###########################################################################
    # ROUTINES RELATED TO NAME PARSING                                        #
    ###########################################################################
    
    def _interpret_name(self,
                        monomial: Union[str, sp.core.symbol.Expr, int]
                        ) -> np.ndarray:
        """Build a 2D array encoding of a monomial which can be passed either
        as a string, as a SymPy expression or as an integer.

        Parameters
        ----------
        monomial : Union[str, sympy.core.symbol.Expr, int]
            Input moment.

        Returns
        -------
        numpy.ndarray
            2D array encoding of the input moment.
        """
        if str(monomial) == '1':
            return self.identity_operator
        elif isinstance(monomial, str):
            try:
                return self.monomial_from_name[monomial]
            except KeyError:
                factors = monomial.split("*")
        elif isinstance(monomial, (tuple, list)):
            factors = [str(factor) for factor in monomial]
        elif isinstance(monomial, sp.core.symbol.Expr):
            try:
                return self.monomial_from_symbol[monomial]
            except KeyError:
                factors = [str(factor)
                           for factor in flatten_symbolic_powers(monomial)]
        else:
            raise Exception(f'Cannot interpret monomial with name {monomial} of type {type(monomial)}')
        return np.vstack(tuple(self._interpret_atomic_string(factor_string)
                               for factor_string in factors))

    def _interpret_atomic_string(self, factor_string: str) -> np.ndarray:
        """Build a 2D array encoding of a moment that cannot be further
        factorised into products of other moments.

        Parameters
        ----------
        factor_string : str
            String representation of a moment in expected value notation, e.g.,
            ``"<A_1_1_1_2*B_2_1_3_4>"``.

        Returns
        -------
        numpy.ndarray
            2D array encoding of the input atomic moment.
        """
        try:
            return self.atom_from_name[factor_string].as_2d_array
        except (KeyError, AttributeError):
            pass
        assert ((factor_string[0] == "<" and factor_string[-1] == ">")
                or (factor_string[0:1] == "P[" and factor_string[-1] == "]")
                or set(factor_string).isdisjoint(set("| "))), \
            ("Monomial names must be between < > signs, or in conditional " +
             f"probability form, whereas input received was {factor_string}")
        if factor_string[-1] in {'>', ')', "]", "}"}:
            cleaned_factor_string = factor_string[:-1]
            substrings_to_kill = {"P[", "P(", "p[", "p(", "<"}
            for substring in substrings_to_kill:
                cleaned_factor_string = cleaned_factor_string.replace(
                    substring, '')
            cleaned_factor_string = cleaned_factor_string.replace(' & ', ' ')
            operators = cleaned_factor_string.split(" ")
            return np.vstack(tuple(self._interpret_operator_string(op_string)
                                   for op_string in operators))
        else:
            return self._interpret_operator_string(factor_string)[np.newaxis]

    def _interpret_operator_string(self, op_string: str) -> np.ndarray:
        """Build a 1D array encoding of an operator passed as a string.

        Parameters
        ----------
        op_string : str
            String representation of an operator, e.g., ``"B_2_1_3_4"``.

        Returns
        -------
        numpy.ndarray
            2D array encoding of the operator.
        """
        return self._lexorder[self.op_from_name[op_string]]

    ###########################################################################
    # ROUTINES RELATED TO THE GENERATION OF THE MOMENT MATRIX                 #
    ###########################################################################
    
    def _build_cols_from_specs(self, col_specs: List[List[int]]) -> List:
        """Build the generating set for the moment matrix taking as input a
        block specified only the number of parties.

        For example, with ``col_specs=[[], [0], [2], [0, 2]]`` as input, we
        generate the generating set S={1, A_{inf}_xa, C_{inf'}_zc,
        A_{inf''}_x'a' * C{inf'''}_{z'c'}} where inf, inf', inf'' and inf'''
        represent all possible inflation copies indices compatible with the
        network structure, and x, a, z, c, x', a', z', c' are all possible
        input and output indices compatible with the cardinalities. As further
        examples, NPA level 2 for three parties is built from
        ``[[], [0], [1], [2], [0, 0], [0, 1], [0, 2], [1, 2], [2, 2]]``
        and "local level 1" for three parties is built from
        ``[[], [0], [1], [2], [0, 1], [0, 2], [1, 2], [0, 1, 2]]``.

        Parameters
        ----------
        col_specs : List[List[int]]
            The column specification as specified in the method description.

        Returns
        -------
        List[numpy.ndarray]
            The list of operators indexing the columns, in array form.
        """
        if self.verbose > 1:
            # Display col_specs in a readable way
            to_print = []
            for specs in col_specs:
                to_print.append("1" if specs == []
                                else "".join([self.names[p] for p in specs]))
            print("Column structure:", "+".join(to_print))

        _zero_lexorder = np.array([0], dtype=np.intc)
        columns      = []
        seen_columns = set()
        for block in tqdm(col_specs, desc="Generating columns  ",
                          disable=not self.verbose):
            if block == []:
                _id = self.mon_to_lexrepr(self.identity_operator)
                seen_columns.add(tuple(_id))
                columns += [_id]
            else:
                meas_ops = [
                    np.nonzero(np.logical_and(
                        self._lexorder[:, 0] == party + 1,
                        self._lexorder[:, -1] != \
                            self.outcome_cardinalities[party] - 1))[0]
                                for party in block]
                for mon_lexrepr in product(*meas_ops):
                    canon = self._to_canonical_memoized_1d(mon_lexrepr)
                    if (not np.array_equal(canon, _zero_lexorder)
                        and len(canon) == len(block)):
                        _hash = tuple(canon)
                        if _hash not in seen_columns:
                            seen_columns.add(tuple(canon))
                            columns += [canon]

        return columns

    def _build_momentmatrix_1d_internal(self) -> Tuple[np.ndarray, Dict]:
        """Wrapper method for building the moment matrix."""
        problem_arr, canonical_lexmon_to_idx = \
            calculate_momentmatrix_1d_internal(self.generating_monomials_1d,
                                   self._notcomm,
                                   self._orthomat,
                                   commuting=self.all_operators_commute,
                                   verbose=self.verbose)
        idx_to_canonical_lexmon = {idx: np.asarray(lexmon, dtype=np.intc)
                                for (lexmon, idx) in
                                canonical_lexmon_to_idx.items()}
        return problem_arr, idx_to_canonical_lexmon

    def _discover_normalization_eqns(self) -> List[Tuple[int, List[int]]]:
        #TODO: Needs major overhaul to efficiently use 1d internal representation
        """Given the generating monomials, infer implicit normalization
        equalities between columns of the moment matrix. Each normalization
        equality is a two element tuple; the first element is an integer
        indicating a particular column of the moment matrix, the second element
        is a list of integers indicating other columns of the moment matrix
        such that the sum of the latter columns is equal to the former column.

        Returns
        -------
        List[Tuple[int, List[int]]]
            A list of normalization equalities between columns of the moment
        matrix.
        """

        # This will help us identify relevant operators with the last outcome
        first_outcome_boolmask = np.array(
            [self.has_children[op[0] - 1] and
              op[-1] == 0 for op in self._lexorder[1:]], dtype=bool)
        first_outcome_boolmask = np.hstack(([False], first_outcome_boolmask))
        
        # This will allow for easy substitution of operators with the last
        # outcome with the rest of the operators orthogonal to it
        lexmon_to_orthogroup = {}
        for group in self.InflationProblem._ortho_groups:
            first_outcome_op = \
                self.mon_to_lexrepr(np.expand_dims(group[0], axis=0))[0]
            lexmon_to_orthogroup[first_outcome_op] = \
                np.concatenate([self.mon_to_lexrepr(np.expand_dims(m, axis=0))
                                for m in group], dtype=np.intc)    
        
        column_level_equalities = []
        for i, lexmon in enumerate(self.generating_monomials_1d):
            last_outcome_ops = first_outcome_boolmask[lexmon]
            if last_outcome_ops.sum() > 0:
                eqs = []
                for i, op in enumerate(lexmon):
                    if last_outcome_ops[i]:
                        lhs = np.delete(lexmon, i)  # returns new copy
                        rhs = np.vstack((lexmon,)*len(lexmon_to_orthogroup[op]))
                        rhs[:, i] = lexmon_to_orthogroup[op]
                        eqs += [(lhs, list(rhs))]
                for eq in eqs:
                    try:
                        eq_idxs = [self.genmon_1d_to_index[tuple(eq[0])]]
                        eq_idxs.append([self.genmon_1d_to_index[tuple(m)]
                                        for m in eq[1]])
                        column_level_equalities += [tuple(eq_idxs)]
                    except KeyError:
                        break
        return column_level_equalities

    def _discover_columns_symmetries(self) -> np.ndarray:
        """Calculates all the symmetries and applies them to the set of
        operators used to define the moment matrix. The new set of operators
        is a permutation of the old. The function outputs a list of all
        permutations.

        Returns
        -------
        numpy.ndarray[int]
            The list of all permutations of the generating columns implied by
            the inflation symmetries.
        """
        discovered_symmetries = [np.arange(self.n_columns, dtype=int)]
        permutations_failed = 0
        permutation_failed = False
        for inf_sym in self.lexorder_symmetries[1:]:
            skip_this_one = False
            try:
                total_perm = np.empty(self.n_columns, dtype=int)
                for i, lexmon in enumerate(self.generating_monomials_1d):
                    new_lexmon = inf_sym[lexmon]
                    new_lexmon_canon = self._to_canonical_memoized_1d(
                        new_lexmon,
                        apply_only_commutations=True)
                    total_perm[i] \
                        = self.genmon_1d_to_index[tuple(new_lexmon_canon)]
            except KeyError:
                permutation_failed = True
                permutations_failed += 1
                skip_this_one = True
            if not skip_this_one:
                discovered_symmetries.append(total_perm)
        if permutation_failed and (self.verbose > 0):
            warn("The generating set is not closed under source swaps."
                 + f" {permutations_failed} symmetries were not be implemented.")
        return np.unique(discovered_symmetries, axis=0)[1:]

    def _generate_parties(self) -> List[List[List[List[sp.Symbol]]]]:
        """Generates all the party operators in the quantum inflation.

        Returns
        -------
        List[List[List[List[sympy.Symbol]]]]
            The measurement operators as symbols. The array is indexed as
            measurements[p][c][i][o] for party p, inflation copies c, input i,
            and output o.
        """
        settings = self.setting_cardinalities
        outcomes = self.outcome_cardinalities

        assert len(settings) == len(outcomes), \
            "There\'s a different number of settings and outcomes"
        assert len(settings) == self.hypergraph.shape[1], \
            "The hypergraph does not have as many columns as parties"
        measurements = []
        parties = self.names
        n_states = self.hypergraph.shape[0]
        for pos, [party, ins, outs] in enumerate(zip(parties,
                                                     settings,
                                                     outcomes)):
            party_meas = []
            # Generate all possible copy indices for a party
            all_inflation_indices = product(
                *[list(range(self.inflation_levels[p_idx]))
                  for p_idx in np.flatnonzero(self.hypergraph[:, pos])])
            # Include zeros in the positions of states not feeding the party
            all_indices = []
            for inflation_indices in all_inflation_indices:
                indices = []
                i = 0
                for idx in range(n_states):
                    if self.hypergraph[idx, pos] == 0:
                        indices.append("0")
                    elif self.hypergraph[idx, pos] == 1:
                        # The +1 is just to begin at 1
                        indices.append(str(inflation_indices[i] + 1))
                        i += 1
                    else:
                        raise Exception("You don\'t have a proper hypergraph")
                all_indices.append(indices)
            # Generate measurements for every combination of indices.
            # The -1 in outs - 1 is because the use of Collins-Gisin notation
            # (see [arXiv:quant-ph/0306129]), whereby the last operator is
            # understood to be written as the identity minus the rest.
            for indices in all_indices:
                meas = generate_operators(
                    [outs - 1 for _ in range(ins)],
                    party + "_" + "_".join(indices)
                )
                party_meas.append(meas)
            measurements.append(party_meas)
        return measurements

    ###########################################################################
    # HELPER FUNCTIONS FOR ENSURING CONSISTENCY                               #
    ###########################################################################
    
    def _cleanup_after_set_values(self) -> None:
        """Helper function to reset or make consistent class attributes after
        setting values."""
        if self.supports_problem:
            # Add lower bounds to monomials inside the support
            nonzero_known_monomials = [mon for
                                       mon, value in self.known_moments.items()
                                       if not np.isclose(value, 0)]
            for mon in nonzero_known_monomials:
                self.moment_lowerbounds[mon] = 1.
                del self.known_moments[mon]
            self.semiknown_moments = {}

        self._update_bounds("lo")
        self._update_bounds("up")
        self._update_objective()
        num_nontrivial_known = len(self.known_moments)
        if self.momentmatrix_has_a_zero:
            num_nontrivial_known -= 1
        if self.momentmatrix_has_a_one:
            num_nontrivial_known -= 1
        if self.verbose > 1 and num_nontrivial_known > 0:
            print("Number of variables with fixed numeric value:",
                  len(self.known_moments))
        if len(self.semiknown_moments):
            for k in self.known_moments.keys():
                self.semiknown_moments.pop(k, None)
        num_semiknown = len(self.semiknown_moments)
        if self.verbose > 1 and num_semiknown > 0:
            print(f"Number of semiknown variables: {num_semiknown}")

    def _reset_lowerbounds(self) -> None:
        """Reset the list of lower bounds."""
        self._reset_solution()
        self.moment_lowerbounds = {m: 0. for m in self.hermitian_moments}
        self._update_bounds("lo")

    def _reset_upperbounds(self) -> None:
        """Reset the list of upper bounds."""
        self._reset_solution()
        self.moment_upperbounds = {}

    def _reset_objective(self) -> None:
        """Reset the objective function."""
        self._reset_solution()
        self.objective = {self.One: 0.}
        self._processed_objective = self.objective
        self.maximize = True  # Direction of the optimization

    def _reset_values(self) -> None:
        """Reset the known values."""
        self._reset_solution()
        self.known_moments     = {}
        self.semiknown_moments = {}
        if self.momentmatrix_has_a_zero:
            self.known_moments[self.Zero] = 0.
        self.known_moments[self.One] = 1.
        self.extra_equalities = []
        self.extra_inequalities = []
        collect()

    def _update_objective(self) -> None:
        """Process the objective with the information from known_moments
        and semiknown_moments.
        """
        self._processed_objective = self.objective.copy()
        knowns_to_process = set(self.known_moments.keys()
                                ).intersection(
                                    self._processed_objective.keys())
        knowns_to_process.discard(self.One)
        for m in knowns_to_process:
            value = self.known_moments[m]
            self._processed_objective[self.One] += \
                self._processed_objective[m] * value
            del self._processed_objective[m]
        semiknowns_to_process = set(self.semiknown_moments.keys()
                                    ).intersection(
                                        self._processed_objective.keys())
        for mon in semiknowns_to_process:
            coeff = self._processed_objective[mon]
            for (subs_coeff, subs) in self.semiknown_moments[mon]:
                self._processed_objective[subs] = \
                    self._processed_objective.get(subs, 0) + coeff * subs_coeff
                del self._processed_objective[mon]
        collect()

    def _update_bounds(self, typ: str) -> None:
        """Helper function to check that bounds are consistent with the
        specified known values.

        Parameters
        ----------
        typ : str
            Specification of upper (`"up"`) or lower (`"lo"`) bounds.
        """
        if typ == "up":
            bounds = self.moment_upperbounds
            dir = "upp"
        elif typ == "lo":
            bounds = self.moment_lowerbounds
            dir = "low"
        else:
            raise Exception(f"The bound type was {typ}, but it must be " +
                            "either \"up\" or \"lo\".")
        for mon, value in self.known_moments.items():
            if isinstance(value, Real):
                try:
                    b = bounds[mon]
                    condition = (b >= value) if typ == "up" else (b <= value)
                    assert condition, (f"Value {value} assigned for " +
                                       f"monomial {mon} contradicts the " +
                                       f"assigned {dir}er bound of {b}.")
                    del bounds[mon]
                except KeyError:
                    pass

    ###########################################################################
    # OTHER ROUTINES                                                          #
    ###########################################################################
    
    def _atomic_knowable_q(self, atomic_monarray: np.ndarray) -> bool:
        """Return ``True`` if the input monomial, encoded as a 2D array,
        can be associated to a knowable value in the scenario, and ``False``
        otherwise.

        Parameters
        ----------
        atomic_monarray : numpy.ndarray
            Monomial encoded as a 2D array.

        Returns
        -------
        bool
            Whether the monomial could be assigned a numerical value.
        """
        if not is_knowable(atomic_monarray):
            return False
        elif self.network_scenario:
            return True
        else:
            return self._is_knowable_q_non_networks(np.take(atomic_monarray,
                                                            [0, -2, -1],
                                                    axis=1))

    def _from_2dndarray(self, array2d: np.ndarray) -> bytes:
        """Obtains the bytes representation of an array. The library uses this
        representation as hashes for the corresponding monomials.

        Parameters
        ----------
        array2d : numpy.ndarray
            Monomial encoded as a 2D array.
        """
        return np.asarray(array2d, dtype=self.np_dtype).tobytes()

    def _prepare_solver_arguments(self) -> dict:
        """Prepare arguments to pass to the solver.

        The solver takes as input the following arguments, which are all
        dicts with keys as scalar SDP variables:
            * "mask_matrices": dict with values the binary matrices with the
            positions of the keys in the moment matrix.
            * "objective": dict with values the coefficient of the key
            variable in the objective function.
            * "known_vars": scalar variables that are fixed to be constant.
            * "semiknown_vars": if applicable, linear proportionality
            constraints between variables in the SDP.
            * "equalities": list of dicts where each dict gives the
            coefficients of the keys in a linear equality constraint.
            * "inequalities": list of dicts where each dict gives the
            coefficients of the keys in a linear inequality constraint.

        Returns
        -------
        dict
            A tuple with the arguments to be passed to the solver.

        Raises
        ------
        Exception
            If the SDP relaxation has not been calculated yet.
        """
        if not self._relaxation_has_been_generated:
            raise Exception("Relaxation is not generated yet. " +
                            "Call \"InflationSDP.get_relaxation()\" first")

        assert set(self.known_moments.keys()).issubset(self.moments),\
            ("Error: Tried to assign known values outside of moment matrix: " +
             str(set(self.known_moments.keys()
                     ).difference(self.moments)))
        if len(self.maskmatrices) == 0:
            self._construct_mask_matrices()
        solverargs = {"mask_matrices": {mon.name: mask_matrix
                                        for mon, mask_matrix
                                        in self.maskmatrices.items()},
                      "objective": {mon.name: coeff for mon, coeff
                                    in self._processed_objective.items()},
                      "known_vars": {mon.name: val for mon, val
                                     in self.known_moments.items()},
                      "semiknown_vars": {mon.name: (coeff, subs.name)
                                         for mon, (coeff, subs)
                                         in self.semiknown_moments.items()},
                      "equalities": [{mon.name: coeff
                                          for mon, coeff in eq.items()}
                                     for eq in self.minimal_equalities],
                      "inequalities": [{mon.name: coeff
                                        for mon, coeff in ineq.items()}
                                       for ineq in self.minimal_inequalities]
                      }
        # Add the constant 1 in case of unnormalized problems removed it
        solverargs["known_vars"][self.constant_term_name] = 1.
        for mon, bnd in self.moment_lowerbounds.items():
            lb = {mon.name: 1}
            if not np.isclose(bnd, 0):
                lb[self.constant_term_name] = -bnd
            solverargs["inequalities"].append(lb)
        for mon, bnd in self.moment_upperbounds.items():
            ub = {mon.name: -1}
            if not np.isclose(bnd, 0):
                ub[self.constant_term_name] = bnd
            solverargs["inequalities"].append(ub)
        solverargs["mask_matrices"][self.constant_term_name] = coo_array(
            (self.n_columns, self.n_columns))
        return solverargs

    def _reset_solution(self) -> None:
        """Resets class attributes storing the solution to the SDP
        relaxation."""
        for attribute in {"primal_objective",
                          "objective_value",
                          "solution_object"}:
            try:
                delattr(self, attribute)
            except AttributeError:
                pass
        self.status = "Not yet solved"

    def _to_2dndarray(self, bytestream: bytes) -> np.ndarray:
        """Create a monomial array from its corresponding stream of bytes.

        Parameters
        ----------
        bytestream : bytes
            The stream of bytes encoding the monomial.

        Returns
        -------
        numpy.ndarray
            The corresponding monomial in array form.
        """
        array = np.frombuffer(bytestream, dtype=self.np_dtype)
        return array.reshape((-1, self._nr_properties))

    def _to_canonical_memoized(self,
                               array2d: np.ndarray,
                               apply_only_commutations=False) -> np.ndarray:
        """Cached function to convert a monomial to its canonical form.

        It checks whether the input monomial's canonical form has already been
        calculated and stored in the ``InflationSDP.canon_ndarray_from_hash``.
        If not, it calculates it.

        Parameters
        ----------
        array2d : numpy.ndarray
            Moment encoded as a 2D array.
        apply_only_commutations : bool, optional
            If ``True``, skip the removal of projector squares and the test to
            see if the monomial is equal to zero, by default ``False``.

        Returns
        -------
        numpy.ndarray
            Moment in canonical form.
        """
        key = self._from_2dndarray(array2d)
        try:
            return self.canon_ndarray_from_hash[key]
        except KeyError:
            if len(array2d) == 0 or np.array_equiv(array2d, 0):
                self.canon_ndarray_from_hash[key] = array2d
                return array2d
            else:
                lexmon = self.mon_to_lexrepr(array2d)
                new_lexmon = to_canonical_1d_internal(lexmon,
                                                       self._notcomm,
                                                       self._orthomat,
                                                       self.all_operators_commute,
                                                       apply_only_commutations)
                new_array2d = self._lexorder[new_lexmon]
                new_key = self._from_2dndarray(new_array2d)
                self.canon_ndarray_from_hash[key]     = new_array2d
                self.canon_ndarray_from_hash[new_key] = new_array2d
                return new_array2d

    def _to_canonical_memoized_1d(self,
                                  lexmon: np.ndarray,
                                  apply_only_commutations=False) -> np.ndarray:
        """Cached function to convert a monomial to its canonical form.

        It checks whether the input monomial's canonical form has already been
        calculated and stored in the ``InflationSDP.canon_ndarray_from_hash``.
        If not, it calculates it.

        Parameters
        ----------
        lexmon : numpy.ndarray
            Moment encoded as a 1D array.
        apply_only_commutations : bool, optional
            If ``True``, skip the removal of projector squares and the test to
            see if the monomial is equal to zero, by default ``False``.

        Returns
        -------
        numpy.ndarray
            Moment in canonical form as 1D array.
        """
        key = tuple(lexmon)
        try:
            return self.canon_lexmon_from_hash[key]
        except KeyError:
            if len(lexmon) == 0 or np.array_equiv(lexmon, 0):
                self.canon_lexmon_from_hash[key] = lexmon
                return lexmon
            else:
                new_lexmon = \
                    to_canonical_1d_internal(
                        np.asarray(lexmon, dtype=np.int32),
                        self._notcomm, self._orthomat, 
                        self.all_operators_commute,
                        apply_only_commutations=apply_only_commutations)
                new_key = tuple(new_lexmon)
                self.canon_lexmon_from_hash[key]     = new_lexmon
                self.canon_lexmon_from_hash[new_key] = new_lexmon
                return new_lexmon

    def mon_to_lexrepr(self, mon: np.ndarray) -> np.ndarray:
        """Convert a monomial from 2D array form to its lexicographic form.

        In the 2D array form, rows represent operators and columns represent
        properties. In the lexicographic form, each entry represents the index
        of the operator in the lexicographic order.
        
        Example: ``[[1, 0, 1], [2, 0, 0], [1, 1, 0]]``, with 
        ``lexorder=[[1, 0, 0], [1, 0, 1], [1, 1, 0], [1, 1, 1], [2, 0, 0]]``
        is converted to ``[1, 4, 2]``.

        Parameters
        ----------
        mon : np.ndarray
            Monomial in 2D array form.

        Returns
        -------
        np.ndarray
            Monomial in the 1D lexicographic form.
        """
        template = np.empty(len(mon), dtype=object)
        template[:] = np.asarray(mon, self.np_dtype).ravel().view(self._astuples_dtype)
        return np.array(partsextractor(self.op_to_lexrepr_dict, template), dtype=np.intc)<|MERGE_RESOLUTION|>--- conflicted
+++ resolved
@@ -350,11 +350,6 @@
 
         # Associate Monomials to the remaining entries. The zero monomial is
         # not stored during calculate_momentmatrix
-<<<<<<< HEAD
-        self.compmoment_from_idx = {}
-        if self.momentmatrix_has_a_zero:
-            self.compmoment_from_idx[0] = self.Zero
-=======
         first_free_index = 0
         self.compmoment_from_idx = dict()
         _compmonomial_to_idx = dict()
@@ -368,7 +363,6 @@
         self.old_indices_associated_with_monomial = defaultdict(list)
         self.old_indices_associated_with_new_index[0]=[0]
         self.old_indices_associated_with_monomial[self.Zero] = [0]
->>>>>>> f0b8c4e1
         for (idx, lexmon) in tqdm(self.symmetrized_corresp.items(),
                              disable=not self.verbose,
                              desc="Initializing monomials   ",
