import numpy as np

from collections import Counter
from functools import total_ordering
from typing import Dict, List, Tuple

<<<<<<< HEAD
from .fast_npa import mon_is_zero, nb_remove_sandwich
=======
from .fast_npa import nb_all_commuting, mon_is_zero
from .quantum_tools import is_physical
>>>>>>> 26ab3e50
from .monomial_utils import (compute_marginal,
                             name_from_atom_names,
                             symbol_from_atom_name,
                             symbol_prod)


@total_ordering
class InternalAtomicMonomial(object):
    __slots__ = ["as_ndarray",
                 "is_one",
                 "is_zero",
                 "is_knowable",
                 'is_physical',
                 "is_all_commuting",
                 "is_physical",
                 "n_operators",
                 "op_length",
                 "rectified_ndarray",
                 "sdp"
                 ]

    def __init__(self, inflation_sdp_instance, array2d: np.ndarray):
        """
        This uses methods from the InflationSDP instance, and so must be
        constructed with that passed as first argument.

        DOCUMENTATION NEEDED: What is this object, what and where it is used
        for, and what it does.
        """
        self.sdp        = inflation_sdp_instance
        self.as_ndarray = np.asarray(array2d, dtype=self.sdp.np_dtype)
        self.n_operators, self.op_length = self.as_ndarray.shape
        assert self.op_length == self.sdp._nr_properties, \
            ("An AtomicMonomial should be a 2-d array where each row is a list"
             + f" of integers of length {self.sdp._nr_properties}. The first "
             + "index corresponds to the party, the last one to the outcome, "
             + "the second-to-last to the setting, and the rest to the "
             + "inflation copies.")
        self.is_zero     = mon_is_zero(self.as_ndarray)
        self.is_one      = (self.n_operators == 0)
        self.is_knowable = (self.is_zero
                            or self.is_one
                            or self.sdp._atomic_knowable_q(self.as_ndarray))
<<<<<<< HEAD
        self.is_all_commuting = self.sdp.all_commuting_q(self.as_ndarray)
        if self.is_all_commuting or self.n_operators <= 1:
            self.is_physical = True
        else:
            self.is_physical = self.sdp.all_commuting_q(
                nb_remove_sandwich(self.as_ndarray))
=======
        self.is_all_commuting = nb_all_commuting(self.as_ndarray,
                                                 self.sdp._lexorder,
                                                 self.sdp._notcomm)
>>>>>>> 26ab3e50
        # Save also array with the original setting, not just the effective one
        if self.is_knowable:
            self.rectified_ndarray = np.asarray(
                self.sdp.rectify_fake_setting(np.take(self.as_ndarray,
                                                      [0, -2, -1],
                                                      axis=1)),
                dtype=int)
        if self.sdp.commuting:
            self.is_physical = True
        elif self.is_knowable:
            self.is_physical = True
        else:
            self.is_physical = is_physical(self.as_ndarray)

    def __copy__(self):
        """Make a copy of the Monomial"""
        cls = self.__class__
        result = cls.__new__(cls)
        for attr in self.__slots__:
            try:
                result.__setattr__(attr, self.__getattribute__(attr))
            except AttributeError:
                pass
        return result

    def __eq__(self, other):
        """Whether the Monomial is equal to the ``other`` Monomial."""
        return self.__hash__() == other.__hash__()

    def __hash__(self):
        """Return the hash of the Monomial."""
        return hash(self.signature)

    def __lt__(self, other):
        """Whether the Monomial is lexicographically smaller than the ``other``
        Monomial.
        """
        return self.signature < other.signature

    def __repr__(self):
        """Return the name of the Monomial."""
        return self.__str__()

    def __str__(self):
        """Return the name of the Monomial."""
        return self.name

    @property
    def dagger(self):
        """Returns the adjoint of the Monomial."""
        conjugate_ndarray   = self.sdp._conjugate_ndarray(self.as_ndarray)
        conjugate_signature = self.sdp._from_2dndarray(conjugate_ndarray)
        if conjugate_signature != self.signature:
            dagger = self.__copy__()
            dagger.as_ndarray = conjugate_ndarray
            return dagger
        else:
            return self

    @property
    def is_hermitian(self):
        """Whether the atomic monomial is equivalent to its conjugate
         under inflation symmetries and commutation.
        """
        return self == self.dagger

    @property
    def name(self):
        """A string representing the monomial. In case of knowable monomials,
        it is of the form ``p(outputs|inputs)``. Otherwise it represents the
        expectation value of the monomial with bracket notation.
        """
        if self.is_one:
            return "1"
        elif self.is_zero:
            return "0"
        elif self.is_knowable:
            # Use notation p(outputs|settings)
            # Convention in numpy monomial format is first party = 1
            party_indices = self.rectified_ndarray[:, 0] - 1
            parties       = np.take(self.sdp.names, party_indices.tolist())
            inputs  = [str(input) for input in self.rectified_ndarray[:, -2]]
            outputs = [str(output) for output in self.rectified_ndarray[:, -1]]
            p_divider = "" if all(len(p) == 1 for p in parties) else ","
            # We will probably never have more than 1 digit cardinalities,
            # but who knows...
            i_divider = "" if all(len(i) == 1 for i in inputs) else ","
            o_divider = "" if all(len(o) == 1 for o in outputs) else ","
            return ("p" + p_divider.join(parties) +
                    "(" + o_divider.join(outputs) +
                    "|" + i_divider.join(inputs) + ")")
        else:
            # Use expectation value notation
            operators = []
            for op in self.as_ndarray:
                operators.append("_".join([self.sdp.names[op[0] - 1]]
                                          + [str(i) for i in op[1:]]))
            return "<" + " ".join(operators) + ">"

    @property
    def signature(self):
        return self.sdp._from_2dndarray(self.as_ndarray)

    @property
    def symbol(self):
        """Return a sympy Symbol representing the monomial."""
        return symbol_from_atom_name(self.name)

    def compute_marginal(self, prob_array: np.ndarray) -> float:
        """Given a probability distribution, compute the value of the Monomial.

        Parameters
        ----------
        prob_array : numpy.ndarray
            The target probability distribution. The dimensions of this array
            are (*outcomes_per_party, *settings_per_party), where the settings
            are explicitly 1 is there is only one measurement performed.

        Returns
        -------
        float
            The value of the corresponding probability (which can be a marginal
            involving only a few parties)
        """
        if self.is_zero:
            return 0.
        else:
            return compute_marginal(prob_array, self.rectified_ndarray)


class CompoundMonomial(object):
    __slots__ = ["factors",
                 "is_atomic",
                 "is_all_commuting",
                 "is_zero",
                 "is_one",
                 "n_factors",
                 "n_operators",
                 "knowable_factors",
                 "unknowable_factors",
                 "n_knowable_factors",
                 "n_unknowable_factors",
                 "knowability_status",
                 "is_knowable",
                 "idx",
                 "mask_matrix",
                 "is_physical",
                 "as_counter",
                 "name",
                 "symbol",
                 "signature"
                 ]

    def __init__(self, monomials: Tuple[InternalAtomicMonomial]):
        """
        This class is designed to categorize monomials into known, semiknown,
        unknown, etc. It also computes names for expectation values, and
        provides the ability to compare (in)equivalence.
        DOCUMENTATION NEEDED. What is this object, what is the input, what it
        is supposed to do.
        """
        default_factors    = tuple(sorted(monomials))
        conjugate_factors  = tuple(sorted(factor.dagger
                                          for factor in monomials))
        self.factors       = min(default_factors, conjugate_factors)
        self.n_factors     = len(self.factors)
        self.n_operators   = sum(factor.n_operators for factor in self.factors)
        self.is_atomic     = (self.n_factors <= 1)
        self.is_knowable   = all(factor.is_knowable for factor in self.factors)
        self.is_all_commuting = all(factor.is_all_commuting
                                    for factor in self.factors)
        knowable_factors   = []
        unknowable_factors = []
        for factor in self.factors:
            if factor.is_knowable:
                knowable_factors.append(factor)
            else:
                unknowable_factors.append(factor)
        self.knowable_factors     = tuple(knowable_factors)
        self.unknowable_factors   = tuple(unknowable_factors)
        self.n_knowable_factors   = len(self.knowable_factors)
        self.n_unknowable_factors = len(self.unknowable_factors)
        if self.n_unknowable_factors == 0:
            self.knowability_status = "Knowable"
        elif self.n_unknowable_factors == self.n_factors:
            self.knowability_status = "Unknowable"
        else:
            self.knowability_status = "Semi"
        self.is_zero = any(factor.is_zero for factor in self.factors)
        self.is_one  = (all(factor.is_one for factor in self.factors)
                        or (self.n_factors == 0))
        self.is_physical = all(factor.is_physical for factor in self.factors)
        self.as_counter  = Counter(self.factors)
        self.name        = name_from_atom_names(self._names_of_factors)
        self.symbol      = symbol_prod(self._symbols_of_factors)
        self.signature   = tuple(sorted(self.factors))

    def __eq__(self, other):
        """Whether the Monomial is equal to the ``other`` Monomial."""
        if isinstance(other, self.__class__):
            return self.as_counter == other.as_counter
        elif isinstance(other, InternalAtomicMonomial):
            return (self.n_factors == 1) and other.__eq__(self.factors[0])
        else:
            assert isinstance(other, self.__class__), \
                (f"Expected object of class {self.__class__}, received {other}"
                 + f" of class {type(other)}{list(map(type, other))}.")
            return False

    def __hash__(self):
        """Return the hash of the Monomial."""
        return hash(self.signature)

    def __len__(self):
        """Return the number of AtomicMonomials in the CompoundMonomial."""
        return self.n_factors

    def __repr__(self):
        """Return the name of the Monomial."""
        return self.__str__()

    def __str__(self):
        """Return the name of the Monomial."""
        return self.name

    @property
    def _names_of_factors(self):
        """Return the names of each of the factors in the Monomial."""
        return [factor.name for factor in self.factors]

    @property
    def _symbols_of_factors(self):
        """Generate a sympy Symbol per factor in the Monomial."""
        return [factor.symbol for factor in self.factors]

    def attach_idx(self, idx: int):
        """Assign an index to the Monomial. This is used when generating the
        monomials in a scenario, and identifying them with integers."""
        if idx >= 0:
            self.idx = idx

    def compute_marginal(self, prob_array: np.ndarray) -> float:
        """DOCUMENTATION NEEDED."""
        assert self.is_knowable, ("Only marginals of knowable monomials can " +
                                  f"be computed, and {self} is not knowable.")
        value = 1.
        for factor, power in self.as_counter.items():
            value *= (factor.compute_marginal(prob_array) ** power)
        return value

    def evaluate(self,
                 known_monomials: Dict[InternalAtomicMonomial, float],
                 use_lpi_constraints=True) -> Tuple[float, List, str]:
        """Yields both a numeric value and a CompoundMonomial corresponding to
        the unknown part.
        DOCUMENTATION NEEDED."""
        known_value     = 1.
        unknown_counter = Counter()
        for factor, power in self.as_counter.items():
            temp_value = known_monomials.get(factor, np.nan)
            if np.isnan(temp_value):
                unknown_counter[factor] = power
            else:
                known_value *= (temp_value ** power)
        unknown_factors = list(unknown_counter.elements())
        if ((len(unknown_factors) == 0)
            or (np.isclose(known_value, 0) and use_lpi_constraints)):
            known_status = "Known"
        elif ((len(unknown_factors) == self.n_factors)
              or (not use_lpi_constraints)):
            known_status = "Unknown"
        else:
            known_status = "Semi"
        return known_value, unknown_factors, known_status<|MERGE_RESOLUTION|>--- conflicted
+++ resolved
@@ -4,12 +4,7 @@
 from functools import total_ordering
 from typing import Dict, List, Tuple
 
-<<<<<<< HEAD
 from .fast_npa import mon_is_zero, nb_remove_sandwich
-=======
-from .fast_npa import nb_all_commuting, mon_is_zero
-from .quantum_tools import is_physical
->>>>>>> 26ab3e50
 from .monomial_utils import (compute_marginal,
                              name_from_atom_names,
                              symbol_from_atom_name,
@@ -22,7 +17,6 @@
                  "is_one",
                  "is_zero",
                  "is_knowable",
-                 'is_physical',
                  "is_all_commuting",
                  "is_physical",
                  "n_operators",
@@ -53,18 +47,12 @@
         self.is_knowable = (self.is_zero
                             or self.is_one
                             or self.sdp._atomic_knowable_q(self.as_ndarray))
-<<<<<<< HEAD
         self.is_all_commuting = self.sdp.all_commuting_q(self.as_ndarray)
         if self.is_all_commuting or self.n_operators <= 1:
             self.is_physical = True
         else:
             self.is_physical = self.sdp.all_commuting_q(
                 nb_remove_sandwich(self.as_ndarray))
-=======
-        self.is_all_commuting = nb_all_commuting(self.as_ndarray,
-                                                 self.sdp._lexorder,
-                                                 self.sdp._notcomm)
->>>>>>> 26ab3e50
         # Save also array with the original setting, not just the effective one
         if self.is_knowable:
             self.rectified_ndarray = np.asarray(
@@ -72,12 +60,6 @@
                                                       [0, -2, -1],
                                                       axis=1)),
                 dtype=int)
-        if self.sdp.commuting:
-            self.is_physical = True
-        elif self.is_knowable:
-            self.is_physical = True
-        else:
-            self.is_physical = is_physical(self.as_ndarray)
 
     def __copy__(self):
         """Make a copy of the Monomial"""
