--- conflicted
+++ resolved
@@ -106,7 +106,6 @@
 
 
 class CompoundMonomial(object):
-<<<<<<< HEAD
     __slots__ = ['factors_as_atomic_monomials',
                  'is_atomic',
                  'nof_factors',
@@ -119,23 +118,6 @@
                  'idx',
                  'mask_matrix'
                  ]
-=======
-    __slots__ = [  # 'as_ndarray',
-        'factors_as_atomic_monomials',
-        'is_atomic',
-        'is_zero',
-        'is_one',
-        'nof_factors',
-        'knowable_factors',
-        'unknowable_factors',
-        'nof_knowable_factors',
-        'nof_unknowable_factors',
-        'knowability_status',
-        'knowable_q',
-        'idx',
-        'mask_matrix'
-    ]
->>>>>>> 8b170921
 
     def __init__(self, tuple_of_atomic_monomials: Tuple[InternalAtomicMonomial]):
         """
