"""
This file contains helper functions to manipulate monomials and generate moment
matrices.
@authors: Alejandro Pozas-Kerstjens, Emanuel-Cristian Boghiu
"""
import copy
import itertools

import numpy as np
import sympy
<<<<<<< HEAD
from .fast_npa import (apply_source_swap_monomial, factorize_monomial,
                       mon_lessthan_mon, mon_lexsorted,nb_first_index,
                       nb_unique, to_canonical, to_name)
from itertools import permutations, product
from typing import Dict, List, Tuple, Union

################################################################################
# GENERATION FUNCTIONS                                                         #
################################################################################
def generate_operators(outs_per_input: List[int],
                                       name: str
                                ) -> List[List[List[sympy.core.symbol.Symbol]]]:
    """Generates the list of ``sympy.core.symbol.Symbol`` variables representing
    the measurements for a given party. The variables are treated as
    non-commuting. This code is adapted from `ncpol2sdpa
    <https://github.com/peterwittek/ncpol2sdpa/>`_.
=======
# import warnings
from functools import lru_cache

from causalinflation.quantum.fast_npa import (factorize_monomial,
                                              mon_lessthan_mon,
                                              mon_lexsorted,
                                              to_canonical,
                                              to_name,
                                              mon_equal_mon,
                                              reverse_mon)
# from causalinflation.quantum.typing import ArrayMonomial, StringMonomial, IntMonomial


# from collections import defaultdict, deque
from itertools import permutations, product
# ncpol2sdpa >= 1.12.3 is required for quantum problems to work
# from ncpol2sdpa import flatten, generate_operators, generate_variables
# from ncpol2sdpa.nc_utils import apply_substitutions

#from typing import Dict, List, Tuple, Union, Any, Iterable #, NewType, TypeVar
from causalinflation.quantum.types import List, Dict, Tuple, Union, Any, Iterable

#Adding for hopefully-efficient moment matrix symmetrization
from sympy.combinatorics import Permutation
from sympy.combinatorics.perm_groups import PermutationGroup



try:
    # import numba
    from numba import jit
    from numba import int64 as int64_
    from numba.types import bool_
except ImportError:
    def jit(*args, **kwargs):
        return lambda f: f
    int64_ = np.int64
    bool_ = bool

try:
    from tqdm import tqdm
except ImportError:
    def tqdm(*args, **kwargs):
        return args[0]

nopython = False
cache = False

# TODO build a proper typing system, maybe use classes?

def find_permutation(list1: List,
                     list2: List
                     ) -> List:
    """Returns the permutation that transforms list2 in list1.

    Parameters
    ----------
    list1 : List
        First input list.
    list2 : List
        Second input list.

    Returns
    -------
    List
        Permutation the brings list2 to list1.

    Raises
    ------
    Exception
        If the lengths are different, or if the elements of the two lists are
        different.
    """
    if (len(list1) != len(list2)) or (set(list1) != set(list2)):
        raise Exception('The two lists are not permutations of one another')
    else:
        original_dict = {x: i for i, x in enumerate(list1)}
        return [original_dict[x] for x in list2]


def mul(lst: List) -> Any:
    """Multiply all elements of a list.

    Parameters
    ----------
    lst : List
        Input list with elements that have a supported '*' multiplication.

    Returns
    -------
    Any
        Product of all elements.

    Example
    -------
    >>> mul([2, 'A_1', 'B_2'])
    2*A_1*B_2
    """

    if type(lst[0]) == str:
        result = '*'.join(lst)
    else:
        result = 1
        for element in lst:
            result *= element
    return result



def apply_source_perm_monomial(monomial: np.ndarray,
                                source: int,
                                permutation: np.ndarray,
                                commuting: bool_,
                                lexorder
                                ) -> np.ndarray:
    """This applies a source swap to a monomial.

    We assume in the monomial that all operators COMMUTE with each other.

    Parameters
    ----------
    monomial : np.ndarray
        Input monomial in 2d array format.
    source : int
        The source that is being swapped.
    permutation : List
        The permutation of the copies of the specified source
    commuting : bool
        Whether all the involved operators commute or not.

    Returns
    -------
    np.ndarray
        Input monomial with the specified source swapped.
    """
    permutation_plus = np.hstack(([0], permutation + 1))
    return apply_source_permplus_monomial(
        monomial,
        source,
        permutation_plus,
        commuting,
        lexorder
    )

@jit(nopython=nopython)
def apply_source_permplus_monomial(monomial: np.ndarray,
                                source: int,
                                permutation_plus: np.ndarray,
                                commuting: bool_,
                                lexorder
                                ) -> np.ndarray:
    """This applies a source swap to a monomial.

    We assume in the monomial that all operators COMMUTE with each other.
>>>>>>> 4f6b3c08

    Parameters
    ----------
    outs_per_input : List[int]
        The number of outcomes of each measurement for a given party
    name : str
        The name to be associated to the party

    Returns
    -------
    list
        The list of Sympy operators
    """
<<<<<<< HEAD
    ops_per_input = []
    for x, outs in enumerate(outs_per_input):
        ops_per_output_per_input = []
        for o in range(outs):
            ops_per_output_per_input.append(
                sympy.Symbol(name + '_' + str(x) + '_' + str(o),
                             commutative=False)
            )
        ops_per_input.append(ops_per_output_per_input)
    return ops_per_input
=======

    new_factors = monomial.copy()
    new_factors[:, 1+source] = np.take(permutation_plus, new_factors[:, 1+source])
    # for i in range(monomial.shape[0]):
    #     if new_factors[i][1 + source] > 0:
    #         new_factors[i][1 + source] = permutation[
    #                                         new_factors[i][1 + source] - 1] + 1
    if commuting:
        return mon_lexsorted(new_factors, lexorder)
    else:
        return new_factors


def apply_source_permutation_coord_input(columns: List[np.ndarray],
                                         source: int,
                                         permutation: Union[np.ndarray, Tuple[int]],
                                         commuting: bool,
                                         notcomm,
                                         lexorder
                                         ) -> List[np.ndarray]:
    """Applies a specific source permutation to the list of operators used to
    define the moment matrix. Outputs the permuted list of operators.
    The operators are enconded as lists of numbers denoting
    [party, source_1_copy, source_2_copy, ..., input, output]
    A product of operators is a list of such lists transformed into a
    np.ndarray.

    Parameters
    ----------
    columns : List[np.ndarray]
        Generating set as a list of monomials in 2d array format.
    source : int
        Source that is being swapped.
    permutation : List[int]
        Permutation of the copies of the specified source.
    commuting : bool
        Whether the operators commute or not.


    Returns
    -------
    List[np.ndarray]
        List of operators with the specified source permuted.

    """
    permuted_op_list = []
    for monomial in columns:
        # if np.array_equal(monomial, np.array([[0]], dtype=np.uint16)):
        (row_count, col_count) = monomial.shape
        if row_count == 0 or col_count ==1 : #ACCOMODATING LEGACY IDENTITY OPERATOR
            permuted_op_list.append(monomial)
        else:
            newmon = apply_source_perm_monomial(monomial, source,
                                                np.asarray(permutation),
                                                commuting, lexorder)
            canonical = to_canonical(newmon, notcomm, lexorder)
            permuted_op_list.append(canonical)

    return permuted_op_list


@jit(nopython=nopython)
def apply_source_permutation_monomial(monomial: np.ndarray,
                                      source: int,
                                      permutation: np.ndarray
                                      ) -> np.ndarray:
    """Applies a source permutation to a single monomial.

    SPEED NOTE: if you want to apply a simple source swap as opposed
    to an arbitrary permutation, use apply_source_swap_monomial instead,
    as it is 25x faster.

    Parameters
    ----------
    monomial : np.ndarray
        Input monomial in 2d array format.
    source : int
        Source that is being swapped.
    permutation : np.ndarray
        Permutation of the copies of the specified source.

    Returns
    -------
    np.ndarray
        Monomial with the specified source permuted.
    """

    new_factors = monomial.copy()
    for i in range(len(new_factors)):
        if new_factors[i, 1 + source] > 0:
            # Python starts counting at 0
            new_factors[i, 1 + source] = permutation[
                                            new_factors[i, 1 + source] - 1] + 1
        else:
            continue

    return new_factors
>>>>>>> 4f6b3c08


def phys_mon_1_party_of_given_len(hypergraph: np.ndarray,
                                  inflevels: np.ndarray,
                                  party: int,
                                  max_monomial_length: int,
                                  settings_per_party: Tuple[int],
                                  outputs_per_party: Tuple[int],
                                  names: Tuple[str],
                                  lexorder
                                  ) -> List[np.ndarray]:
    """Generate all possible positive monomials given a scenario and a maximum
    length. Note that the maximum length cannot be greater than the minimum
    number of copies for each source that the party has access to. For example,
    if party 2 has access to 3 sources, the first has 3 copies, the second
    4 copies and the third 5 copies, the maximum length cannot be greater than
    3. This is because the extra operators will not commute with the ones before
    as they will be sharing support.

    Parameters
    ----------
    hypergraph : numpy.ndarray
         Hypergraph of the scenario.
    inflevels : np.ndarray
        The number of copies of each source in the inflated scenario.
    party : int
        Party index. NOTE: starting from 0
    max_monomial_length : int
        The maximum number of operators in the monomial.
    settings_per_party : List[int]
        List containing the cardinality of the input/measurement setting
        of each party.
    outputs_per_party : List[int]
        List containing the cardinality of the output/measurement outcome
        of each party.
    names : List[str]
        names[i] is the string name of the party i+1.

    Returns
    -------
    List[numpy.ndarray]
        An array containing all possible positive monomials of the given
        length.
    """
<<<<<<< HEAD
    hypergraph = np.array(hypergraph)
=======

    hypergraph = np.asarray(hypergraph)
>>>>>>> 4f6b3c08
    nr_sources = hypergraph.shape[0]

    assert max_monomial_length <= min(inflevels),                              \
        ("You cannot have a longer list of commuting operators" +
         " than the inflation level.")

    # The initial monomial to which we will apply the symmetries
    # For instance, if max_monomial_length=4, this is something of the form
    # A_1_1_0_xa * A_2_2_0_xa * A_3_3_0_xa * A_4_4_0_xa
    initial_monomial = np.zeros(
        (max_monomial_length, 1+nr_sources+2), dtype=np.uint16)
    for mon_idx in range(max_monomial_length):
        initial_monomial[mon_idx, 0]    = 1 + party
        initial_monomial[mon_idx, -1]   = 0
        initial_monomial[mon_idx, -2]   = 0
        initial_monomial[mon_idx, 1:-2] = hypergraph[:, party] * (1 + mon_idx)

    template_new_mons_aux = [to_name(initial_monomial, names)]
    all_perms_per_source  = [permutations(range(inflevels[source]))
                             for source in range(nr_sources)]
    # Note that we are not applying only the symmetry generators, but all
    # possible symmetries
    for perms in product(*all_perms_per_source):
        permuted = initial_monomial.copy()
        for source in range(nr_sources):
            permuted = apply_source_perm_monomial(
                permuted, source, np.array(perms[source]), True, lexorder)
        permuted_name = to_name(permuted, names)
        if permuted_name not in template_new_mons_aux:
            template_new_mons_aux.append(permuted_name)

<<<<<<< HEAD
    template_new_monomials = [np.array(to_numbers(mon, names))
                              for mon in template_new_mons_aux]
=======
    template_new_monomials = [
        np.asarray(to_numbers(mon, names)) for mon in template_new_mons_aux]
>>>>>>> 4f6b3c08

    new_monomials = []
    # Insert all combinations of inputs and outputs
    for input_slice in product(*[range(settings_per_party[party])
                                 for _ in range(max_monomial_length)]):
        for output_slice in product(*[range(outputs_per_party[party]-1)
                                      for _ in range(max_monomial_length)]):
            for new_mon_idx in range(len(template_new_monomials)):
                new_monomial = copy.deepcopy(
                    template_new_monomials[new_mon_idx])
                for mon_idx in range(max_monomial_length):
                    new_monomial[mon_idx, -2] = input_slice[mon_idx]
                    new_monomial[mon_idx, -1] = output_slice[mon_idx]
                new_monomials.append(new_monomial)
    return new_monomials


<<<<<<< HEAD
################################################################################
# PROPERTIES AND TRANSFORMATIONS OF MONOMIALS                                  #
################################################################################
def apply_source_perm_monomial(monomial: np.ndarray,
                               source: int,
                               permutation: List,
                               commuting: bool
                               ) -> np.ndarray:
    """Apply a source swap to a monomial.

    Parameters
    ----------
    monomial : numpy.ndarray
        Input monomial in 2d array format.
    source : int
        The source that is being swapped.
    permutation : List
        The permutation of the copies of the specified source
    commuting : bool
        Whether all the involved operators commute or not.

    Returns
    -------
    numpy.ndarray
        The input monomial with the specified source swapped.
    """
    new_factors = monomial.copy()
    for i in range(len(monomial)):
        if new_factors[i][1 + source] > 0:
            # Python starts counting at 0
            new_factors[i][1 + source] = permutation[
                new_factors[i][1 + source] - 1] + 1
        else:
            continue
    if commuting:
        return mon_lexsorted(new_factors)
    else:
        return new_factors


def apply_source_permutation_coord_input(columns: List[np.ndarray],
                                         source: int,
                                         permutation: List[int],
                                         commuting: bool
                                         ) -> List[sympy.core.symbol.Symbol]:
    """Apply a specific source permutation to a list of operators. Outputs the
    permuted list of operators. The operators are enconded as lists of numbers
    denoting [party, source_1_copy, source_2_copy, ..., input, output]. A
    product of operators is a list of such lists transformed into a Numpy
    ndarray.

    Parameters
    ----------
    columns : List[numpy.ndarray]
        Generating set as a list of monomials in 2d array format.
    source : int
        Source that is being swapped.
    permutation : List[int]
        Permutation of the copies of the specified source.
    commuting : bool
        Whether the operators commute or not.

    Returns
    -------
    List[numpy.ndarray]
        The list of operators with the specified source permuted.
    """
    permuted_op_list = []
    for monomial in columns:
        if np.array_equal(monomial, np.array([0])):
            permuted_op_list.append(monomial)
        else:
            newmon = apply_source_perm_monomial(monomial, source,
                                                np.array(permutation),
                                                commuting)
            canonical = to_canonical(newmon)
            permuted_op_list.append(canonical)
    return permuted_op_list

=======
def flatten_symbolic_powers(monomial: sympy.core.symbol.Symbol
                           ) -> List[sympy.core.symbol.Symbol]:
    """If we have powers of a monomial, such as A**3, return a list with
    the factors, [A, A, A].

    Parameters
    ----------
    monomial : sympy.core.symbol.Symbol
        Symbolic monomial, possible with powers.

    Returns
    -------
    List[sympy.core.symbol.Symbol]
        List of all the symbolic factors, with the powers expanded.
    """

    # this is for treating cases like A**2, where we want factors = [A, A]
    # and this behaviour doesn't work with .as_ordered_factors()
    factors = monomial.as_ordered_factors()
    factors_expanded = []
    for f_temp in factors:
        base, exp = f_temp.as_base_exp()
        if exp == 1:
            factors_expanded.append(base)
        elif exp > 1:
            for _ in range(exp):
                factors_expanded.append(base)
    factors = factors_expanded
    return factors


def to_symbol(monomial: np.ndarray, names: Tuple[str]) -> sympy.core.symbol.Symbol:
    """Converts a monomial to a symbolic representation.
    """
    if np.array_equal(monomial, np.array([[0]], dtype=np.uint16)):
        return sympy.S.One

    if type(monomial) == str:
        monomial = to_numbers(monomial, names)
    monomial = monomial.tolist()
    symbols = []
    for letter in monomial:
        symbols.append(sympy.Symbol('_'.join([names[letter[0]-1]] +
                                            [str(i) for i in letter[1:]]),
                                    commutative=False))
    prod = sympy.S.One
    for s in symbols:
        prod *= s
    return prod


def to_numbers(monomial: str,
               parties_names: Tuple[str]
               ) -> np.ndarray:
    """Monomial from string to matrix representation.

    Given a monomial input in string format, return the matrix representation
    where each row represents an operators and the columns are operator labels
    such as party, inflation copies and input and output cardinalities.

    Parameters
    ----------
    monomial : str
        Monomial in string format.
    parties_names : Tuple[str]
        Tuple of party names.

    Returns
    -------
    Tuple[Tuple[int]]
        Monomial in tuple of tuples format (equivalent to 2d array format by
        calling np.array() on the result).
    """

    # the following commented code is compatible with numba, but it is slower
    # than native...
    # TODO see if possible to write a numba function that does strings
    # fast
    '''
    # The following is compatible with numba and can be precompiled however...
    # it's 1 microsec slower than the native python version!!
    # And it only work with single digit numbers, because int('2')
    # to get integer 2 is not supported by numba yet
    # https://github.com/numba/numba/issues/5723
    # That's very surprising!
    # native python version is is around 5 micro seconds for small inputs

    monomial_parts = monomial.split('*')
    monomial_parts_indices = np.zeros(shape=(len(monomial_parts),
                            len(monomial_parts[0].split('_'))),dtype=np.int8)
    monomial_parts_indices[1] = 2
    for i, part in enumerate(monomial_parts):
        atoms = part.split('_')

        monomial_parts_indices[i, 0] = ord(atoms[0]) - ord('A')

        for i2, j in enumerate(atoms[1:-2]):
            monomial_parts_indices[i, i2] = ord(j) - ord('0')
        monomial_parts_indices[i, -2] = ord(atoms[-2])-ord('0')
        monomial_parts_indices[i, -1] = ord(atoms[-1])-ord('0')
    '''

    parties_names_dict = {name: i + 1 for i, name in enumerate(parties_names)}

    if isinstance(monomial, str):
        monomial_parts = monomial.split('*')
    else:
        factors = flatten_symbolic_powers(monomial)
        monomial_parts = [str(factor) for factor in factors]

    monomial_parts_indices = []
    for part in monomial_parts:
        atoms = part.split('_')
        if atoms[0] not in parties_names_dict.keys():
            raise Exception(f"Party name {atoms[0]} not recognized.")
        indices = ((parties_names_dict[atoms[0]],)
                   + tuple(int(j) for j in atoms[1:-2])
                   + (int(atoms[-2]), int(atoms[-1])))
        monomial_parts_indices.append(indices)

    return np.array(monomial_parts_indices, dtype=np.uint16) #Elie warning: Could the string '1' cause problems here??


def from_numbers_to_flat_tuples(lista: List[np.ndarray]
                                ) -> List[Tuple[int]]:
    """Flatten all monomials in the list represented as lists of lists to a
    flat tuple.
>>>>>>> 4f6b3c08

def factorize_monomials(monomials_as_numbers: np.ndarray,
                        verbose: int = 0
                        ) -> np.ndarray:
    """Applies factorize_momonial to each monomial in the input list
    of monomials.

    Parameters
    ----------
<<<<<<< HEAD
    monomials_as_numbers : numpy.ndarray
        An ndarray of type object where each row has the integer
        representation of a monomial in the 1st column and in the 2nd
        column a monomial in matrix form (each row is an operator
        and each column has the operator indices).
    verbose : int, optional
        Whether to print progress bar. By default ``0``.
=======
    lista : List[List[int]]
        List of monomials encoded as lists of lists (or array of arrays).
>>>>>>> 4f6b3c08

    Returns
    -------
    numpy.ndarray
        The same output as monomials_as_numbers but with the factorized
        monomials.
    """
<<<<<<< HEAD
    monomials_factors = monomials_as_numbers.copy()
    for idx, [_, monomial] in enumerate(monomials_factors):
        monomials_factors[idx][1] = factorize_monomial(monomial)
    return monomials_factors


def is_knowable(monomial: np.ndarray, hypergraph_scenario: np.ndarray) -> bool:
    """Determine whether a given atomic monomial (which cannot be factorized
=======
    # tuples = []
    # for element in lista:
    #     if np.array_equal(element, np.array([[0]], dtype=np.uint16)):
    #         tuples.append(tuple([0]))
    #     else:
    #         tuples.append(tuple(flatten(element.tolist())))
    # return tuples
    return [tuple(element.ravel().tolist()) for element in lista]


@lru_cache(maxsize=None, typed=False)
def atomic_is_knowable_memoized(atomic_monomial: Tuple[Tuple[int]]) -> bool:
    return is_knowable(np.asarray(atomic_monomial))


def is_knowable(monomial_as_array: np.ndarray) -> bool:
    """Determines whether a given atomic monomial (which cannot be factorized
>>>>>>> 4f6b3c08
    into smaller disconnected components) admits an identification with a
    monomial of the original scenario.

    Parameters
    ----------
<<<<<<< HEAD
    monomial : numpy.ndarray
        List of operators, denoted each by a list of indices
    hypergraph_scenario : numpy.ndarray
        Binary matrix representing the scenario.
=======
    monomial_as_array : Union[List[List[int]], np.ndarray]
        List of operators, denoted each by a list of indices
>>>>>>> 4f6b3c08

    Returns
    -------
    bool
        Whether the monomial is knowable or not.
    """
<<<<<<< HEAD
    if type(monomial) == list:
        monomial = np.array(monomial)
    assert monomial.ndim == 2,                                                 \
        ("You must enter a list of monomials. Hence, the number of dimensions "
         + "of the monomial must be 2")
    parties = np.array(monomial)[:, 0].astype(int)
=======

    # After inflation and factorization, a monomial is known if it just
    # contains at most one operator per party, and in the case of having
    # one operator per node in the network, if the corresponding graph is
    # the same as the scenario hypergraph.

    # monomial_as_array = np.asarray(monomial)
    assert monomial_as_array.ndim == 2, "You must enter a list of monomials. Hence,"\
                        + " the number of dimensions of monomial must be 2"
    parties = monomial_as_array[:, 0].astype(int)
>>>>>>> 4f6b3c08
    # If there is more than one monomial of a party, it is not knowable
    if len(set(parties)) != len(parties):
        return False
    else:
<<<<<<< HEAD
        # Indexing of parties begins in 1
        scenario_subhypergraph = hypergraph_scenario[:, parties - 1]
        monomial_sources       = np.array(monomial)[:, 1:-2].T

        # First, test if the monomial corresponds to the scenario.
        monomial_hypergraph = monomial_sources.copy()
        monomial_hypergraph[np.nonzero(monomial_hypergraph)] = 1
        assert all([source in scenario_subhypergraph.tolist()
                    for source in monomial_hypergraph.tolist()]), \
            "The hypergraph corresponding to the monomial does not match a "   \
            + "subgraph of the scenario hypergraph"

        # Check if, for each source, there is at most one copy used
=======
       # We see if, for each source, there is at most one copy used
>>>>>>> 4f6b3c08
        return all([len(set(source[np.nonzero(source)])) <= 1
                    for source in monomial_as_array[:, 1:-2].T])


# @lru_cache(maxsize=None, typed=False)
def is_physical(monomial_in: Iterable[Iterable[int]],
                sandwich_positivity=True
                ) -> bool:
    """Determines whether a monomial is physical, this is, if it always have a
    non-negative expectation value.

    This code also supports the detection of "sandwiches", i.e., monomials
    of the form :math:`\\langle \\psi | A_1 A_2 A_1 | \\psi \\rangle` where
    :math:`A_1` and :math:`A_2` do not commute. In principle we do not know the
    value of this term. However, note that :math:`A_1` can be absorbed into
    :math:`| \\psi \\rangle` forming an unnormalised quantum state
    :math:`| \\psi' \\rangle`, thus :math:`\\langle \\psi'|A_2|\\psi' \\rangle`.
    Note that while we know the value :math:`\\langle\\psi |A_2| \\psi\\rangle`,
    we do not know :math:`\\langle \\psi' | A_2 | \\psi' \\rangle` because of
    the unknown normalisation, however we know it must be non-negative,
    :math:`\\langle \\psi | A_1 A_2 A_1 | \\psi \\rangle \geq 0`.
    This simple example can be extended to various layers of sandwiching.

    Parameters
    ----------
    monomial_in : Union[List[List[int]], numpy.ndarray]
        Input monomial in 2d array format.
    sandwich_positivity : bool, optional
        Whether to consider sandwiching. By default ``False``.

    Returns
    -------
    bool
        Whether the monomial is positive or not.
    """
<<<<<<< HEAD
    monomial = np.array(monomial_in, dtype=np.int8).copy()
=======

    # monomial = np.array(monomial_in, dtype=np.int8).copy()
    if not len(monomial_in):
        return monomial_in
    monomial = np.array(monomial_in, dtype=np.uint16, copy=True)
>>>>>>> 4f6b3c08
    if sandwich_positivity:
        monomial = remove_sandwich(monomial)
    res = True
    parties = np.unique(monomial[:, 0])
    for party in parties:
        party_monomial = monomial[monomial[:, 0] == party]
        if not len(party_monomial) == 1:
            factors = factorize_monomial(party_monomial)
            if len(factors) != len(party_monomial):
                res *= False
                break
    return res

# @lru_cache(maxsize=None, typed=False)
# def atomic_is_physical_memoized(atomic_monomial_in: Tuple[Tuple[int]], **kwargs) -> bool:
#     return atomic_is_physical(np.asarray(atomic_monomial_in), **kwargs)
#


def label_knowable_and_unknowable(monomials_factors: np.ndarray,
                                  hypergraph: np.ndarray
                                  ) -> np.ndarray:
    """Given the list of monomials factorised, label each monomial as knowable,
    semiknowable or unknowable.

    Parameters
    ----------
    monomials_factors_input : numpy.ndarray
        Ndarray of factorised monomials. Each row encodes the integer
        representation and the factors of the monomial.
    hypergraph : numpy.ndarray
        The hypergraph of the network.

    Returns
    -------
    numpy.ndarray
        Array of the same size as the input, with the labels of each monomial.
    """
    factors_are_knowable       = np.empty_like(monomials_factors)
    factors_are_knowable[:, 0] = monomials_factors[:, 0]
    monomial_is_knowable       = np.empty_like(monomials_factors)
    monomial_is_knowable[:, 0] = monomials_factors[:, 0]
    for idx, [_, factors] in enumerate(monomials_factors):
        factors_known_list = [is_knowable(
            factor, hypergraph) for factor in factors]
        factors_are_knowable[idx][1] = factors_known_list
        if all(factors_known_list):
            knowable = 'Yes'
        elif any(factors_known_list):
            knowable = 'Semi'
        else:
            knowable = 'No'
        monomial_is_knowable[idx][1] = knowable
    return monomial_is_knowable, factors_are_knowable


def remove_sandwich(monomial: np.ndarray) -> np.ndarray:
    """Removes sandwiching/pinching from a monomial. This is, it converts the
    monomial represented by :math:`U A U^\dagger` into :math:`A`.

    Parameters
    ----------
    monomial : numpy.ndarray
        Input monomial.

    Returns
    -------
    numpy.ndarray
        The monomial without one layer of sandwiching.
    """
    new_monomial = np.empty((0, monomial[0, :].shape[0]), dtype=int)
    parties = np.unique(monomial[:, 0])
    for party in parties:
        party_monomial = monomial[monomial[:, 0] == party].copy()
        party_monomial_factorized = factorize_monomial(party_monomial)
        for factor in party_monomial_factorized:
            factor_copy = factor
            if len(factor) > 1:
                if np.array_equal(factor[0], factor[-1]):
                    factor_copy = np.delete(factor, (0, -1), axis=0)
            new_monomial = np.append(new_monomial, factor_copy, axis=0)
    return new_monomial


################################################################################
# REPRESENTATIONS AND CONVERSIONS                                              #
################################################################################
def as_ordered_factors_for_powers(monomial: sympy.core.symbol.Symbol
                                  ) -> List[sympy.core.symbol.Symbol]:
    """If we have powers of a monomial, such as A**3, return a list with
    the factors, [A, A, A]. This is for treating cases where we need the
    individual factors of a monomial but we can not extract them with
    .as_ordered_factors()

    Parameters
    ----------
    monomial : sympy.core.symbol.Symbol
        Symbolic monomial, possible with powers.

    Returns
    -------
    List[sympy.core.symbol.Symbol]
        The list of all the symbolic factors, with the powers expanded.
    """
    factors = monomial.as_ordered_factors()
    factors_expanded = []
    for f_temp in factors:
        base, exp = f_temp.as_base_exp()
        if exp == 1:
            factors_expanded.append(base)
        elif exp > 1:
            for _ in range(exp):
                factors_expanded.append(base)
    factors = factors_expanded
    return factors


def cols_num2sym(ordered_cols_coord: List[List[List[int]]],
                  names: str,
                  n_sources: int,
                  measurements: List[List[List[sympy.core.symbol.Symbol]]]
                  ) -> List[sympy.core.symbol.Symbol]:
    """Go from the output of build_columns to a list of symbolic operators

    Parameters
    ----------
    ordered_cols_coord : List[List[List[int]]]
        Generating set as a list of monomials represented as an array.
    names : str
        Names of each party.
    n_sources : int
        Number of sources.
    measurements : List[List[List[sympy.core.symbol.Symbol]]]
        List of symbolic operators representing the measurements. The list is
        nested such that the first index corresponds to the party, the
        second index to the measurement, and the third index to the outcome.

    Returns
    -------
    List[sympy.core.symbol.Symbol]
        The generating set but with symbolic monomials.
    """
<<<<<<< HEAD
    flatmeas = np.array(flatten(measurements))
    measnames = np.array([str(meas) for meas in flatmeas])

    res = [None] * len(ordered_cols_coord)
    for ii, elements in enumerate(ordered_cols_coord):
        if np.array_equal(elements, np.array([0])):
            res[ii] = sympy.S.One
        else:
            product = sympy.S.One
            for element in elements:
                party = element[0]
                name = names[party - 1] + '_'
                for s in element[1:1 + n_sources]:
                    name += str(s) + '_'
                name += str(element[-2]) + '_' + str(element[-1])
                term = flatmeas[measnames == name][0]
                product *= term
            res[ii] = product
    return res


def from_numbers_to_flat_tuples(lst: List[List[int]]) -> List[Tuple[int]]:
    """Flatten all monomials in the list represented as lists of lists to a
    flat tuple.

    This is useful for dictionaries, as list of lists are not hashable.

    Parameters
    ----------
    list : List[List[int]]
        List of monomials encoded as lists of lists (or array of arrays).

    Returns
    -------
    List[Tuple[int]]
        List of monomials encoded as flat tuples of integers.
    """
    tuples = []
    for element in lst:
        if np.array_equal(element, np.array([0])):
            tuples.append(tuple([0]))
=======
    sym_variables_to_be_given = copy.deepcopy(variables_to_be_given)
    for idx, [_, term] in enumerate(variables_to_be_given):
        factors  = term.split('*')
        # nr_terms = len(factors)
        factors  = np.array([list(factor.split('_')) for factor in factors])
        parties  = factors[:, 0]
        inputs   = factors[:, -2]
        outputs  = factors[:, -1]
        name = 'p'
        # Add specification of parties if a marginal probability
        if len(parties) < max_nr_of_parties:
            name += ''.join(parties)
        name += '('
        name += ''.join(outputs)
        name += '|'
        name += ''.join(inputs)
        name += ')'
        sym_variables_to_be_given[idx][1] = sympy.symbols(name)

    return sym_variables_to_be_given


def substitute_sym_with_value(syminput: sympy.core.symbol.Symbol,
                              settings_per_party: Tuple[int],
                              outcomes_per_party: Tuple[int],
                              p_vector: np.ndarray
                              ) -> float:
    """Function which, given a symbolic probability in the form
    p(abc...|xyz...) and a probability distribution p called as
    p[a,b,c,...,x,y,z,...], returns the numerical value of the
    probability.

    Note that this accepts marginals, for example, p(a|x), and
    then it automatically computes all the summations over
    p[a,b,c,...,x,y,z,...].

    Parameters
    ----------
    syminput : sympy.core.symbol.Symbol
        Symbolic probability.
    settings_per_party : Tuple[int]
        Setting cardinalities per party.
    outcomes_per_party : Tuple[int]
        Outcome cardinalities per party.
    p_vector : np.ndarray
        The probability distribution of dims
        (outcomes_per_party,settings_per_party).

    Returns
    -------
    float
        The value of the symbolic probability (which can be a marginal)

    Examples
    --------
    >>> p = sympy.symbols('pA(0|1)')
    >>> substitute_sym_with_value(p, (2,2), (2,2), p_vector)
    parray[0,:,1,0].sum()

    Note that we take the first setting (=0) for marginalised parties, in the
    example above, the second party is marginalised.
    """

    # Extract the parties
    nrparties = len(settings_per_party)
    name = syminput.name
    charelement = name[0]  # should be 'p'
    assert charelement == 'p', ("The names of the symbolic variables" +
                                                        " are not correct.")
    parties = []  # Parties over which to NOT marginalize.
    idx = 1
    if name[1] == '(':
        parties = [chr(ord('A') + i) for i in range(nrparties)]
    else:
        while name[idx] != '(':
            parties.append(name[idx])
            idx += 1
    assert parties == sorted(parties), ("The symbolic variables should " +
                                    "have the parties in the correct order.")
    idx += 1
    outcomes = []
    while name[idx] != '|':
        outcomes.append(int(name[idx]))
        idx += 1
    idx += 1
    inputs = []
    while name[idx] != ')':
        inputs.append(int(name[idx]))
        idx += 1

    # Assume parties are in order 'A'->0, 'B'->1, 'C'->2, etc.
    parties_idx = [ord(p) - ord('A') for p in parties]
    if parties_idx:  # if not empty
        aux = list(range(nrparties))
        for p in parties_idx:
            aux.remove(p)
        over_which_to_marginalize = aux
    else:
        over_which_to_marginalize = []

    # Because of no signaling, when marginalising over a party,
    # its input does not affect the marginal. However, when
    # going from the marginal to the full distribution, we
    # must choose an input for the marginalised party. By default
    # we choose input 0.
    # eg pA(a|x)->pA(a|x,y=0,z=0)
    settings_aux = [[0] for _ in range(nrparties)]
    i_idx = 0
    for p in parties_idx:
        settings_aux[p] = [inputs[i_idx]]
        i_idx += 1
    # For the outcomes, we define a list of lists where the outcomes
    # that are not marginalized over have a fixed value; for the
    # others we give all possible values.
    # example: pAC(0,1|1,2) --> [[0],[0,1,2],[1]]
    # we have [0,1,2] because Bob is being marginalized over, so we put
    # all outcome values, but we only put 0 and 1 for Alice and Charlie.
    # This construction allows to easily use itertools.product to do
    # the marginalisation on parray over the marginalised parties.
    outcomes_aux = []
    for p in range(nrparties):
        if p in parties_idx:
            # i use .index in case the parties are disordered
            outcomes_aux.append([outcomes[parties_idx.index(p)]])
>>>>>>> 4f6b3c08
        else:
            tuples.append(tuple(flatten(element.tolist())))
    return tuples


def monomialset_name2num(monomials: np.ndarray, names: List[str]) -> np.ndarray:
    """Change each monomial in the list of monomials from string to matrix
    representation.

    Parameters
    ----------
    monomials : numpy.ndarray
        Input monomials list.
    names : List[str]
         List of party names

    Returns
    -------
    numpy.ndarray
        The list of input monomials, but with each monomial in matrix
        representation.
    """
    monomials_numbers = monomials.copy()
    for i, line in enumerate(monomials):
        monomials_numbers[i][1] = to_numbers(line[1], names)
    monomials_numbers[:, 0] = monomials_numbers[:, 0].astype(int)
    return monomials_numbers


def monomialset_num2name(monomials_factors: np.ndarray,
                         names: List[str]
                         ) -> np.ndarray:
    """Change the list of monomials from a list of arrays to a list of strings.

    Parameters
    ----------
    monomials_factors : numpy.ndarray
        List of monomials.
    names : List[str]
        names[i] is the name of party i+1 (parties in [1,2,3,4...]).

    Returns
    -------
    numpy.ndarray
        The input with the monomials replaced by their string representation.
    """
    monomials_factors_names = monomials_factors.copy()
    for idx, [_, monomial_factors] in enumerate(monomials_factors_names):
        factors_names_list = [to_name(factors, names)
                              for factors in monomial_factors]
        monomials_factors_names[idx][1] = factors_names_list
    return monomials_factors_names

<<<<<<< HEAD

def string2prob(term: str, max_nr_of_parties: int) -> sympy.core.symbol.Symbol:
    """Converts a string to a symbolic probability with the correct indices.
    For example 'A_0_1_0*B_0_2_3' is converted to pAB(03|12).
=======
    monomials_factors = monomials_as_numbers.copy()
    for idx, [_, monomial] in enumerate(tqdm(monomials_factors,
                                        disable=not verbose,
                                        desc="Factorizing monomials        ")):
        monomials_factors[idx][1] = factorize_monomial(monomial)
    return monomials_factors


@jit(nopython=nopython)
def nb_first_index(array: np.ndarray,
                   item: float
                   ) -> int:
    """Find the first index of an item in an array.
>>>>>>> 4f6b3c08

    Parameters
    ----------
    term : _type_
        Input monomial as a string.
    max_nr_of_parties : _type_
        The number of terms in the monomial.

    Returns
    -------
    sympy.core.symbol.Symbol
        The symbolic probability, e.g., p(00|01).
    """
    if term == '1':
        return 1
    elif term == '0':
        return 0
    factors = term.split('*')
    factors = [list(factor.split('_')) for factor in factors]
    factors = np.array(factors)
    parties = factors[:, 0]
    inputs  = factors[:, -2]
    outputs = factors[:, -1]
    name = 'p'
    # Add parties if we are marginalizing over a distribution
    #if len(parties) < max_nr_of_parties:
    name += '_{'
    for p in parties:
        name += p
    name += '}'
    name += '('
    for o in outputs:
        name += o
    name += '|'
    for i in inputs:
        name += i
    name += ')'
    return sympy.symbols(name, commuting=True)


def to_numbers(monomial: str, parties_names: List[str]) -> List[List[int]]:
    """Convert monomial from string to matrix representation.

<<<<<<< HEAD
    Given a monomial input in string format, return the matrix representation
    where each row represents an operators and the columns are operator labels
    such as party, inflation copies and input and output cardinalities.
=======
@jit(nopython=nopython)
def nb_unique(arr: np.ndarray
              ) -> Tuple[np.ndarray, np.ndarray]:
    """Find the unique elements in an array without sorting
    and in order of appearance.
>>>>>>> 4f6b3c08

    Parameters
    ----------
    monomial : str
        Monomial in string format.
    parties_names : List[str]
        List of party names.

    Returns
    -------
    List[List[int]]
        The monomial in list of lists format (equivalent to 2d array format by
        calling np.array() on the result).
    """
    parties_names_dict = {name: i + 1 for i, name in enumerate(parties_names)}

<<<<<<< HEAD
    if isinstance(monomial, str):
        monomial_parts = monomial.split('*')
    else:
        factors = as_ordered_factors_for_powers(monomial)
        monomial_parts = [str(factor) for factor in factors]
=======
    # One can use return_index=True with np.unique but I find this incompatible with numba so I do it by hand
    uniquevals = np.unique(arr)
    nr_uniquevals = uniquevals.shape[0]

    indices = np.zeros(nr_uniquevals).astype(int64_)
    for i in range(nr_uniquevals):
        indices[i] = nb_first_index(arr, uniquevals[i])
    indices.sort()

    uniquevals_unsorted = np.zeros(nr_uniquevals).astype(int64_)
    for i in range(nr_uniquevals):
        # Undo the sorting done by np.unique()
        uniquevals_unsorted[i] = arr[indices[i]]

    return uniquevals_unsorted, indices


# @jit(nopython=nopython)
def apply_source_swap_monomial(monomial: np.ndarray,
                               source: int,
                               copy1: int,
                               copy2: int
                               ) -> np.ndarray:
    """Applies a swap of two sources to a monomial.

    Parameters
    ----------
    monomial : np.ndarray
        2d array representation of a monomial.
    source : int
         Integer in values [0, ..., nr_sources]
    copy1 : int
        Represents the copy of the source that swaps with copy2
    copy2 : int
        Represents the copy of the source that swaps with copy1

    Returns
    -------
    np.ndarray
         The new monomial with swapped sources.

    Examples
    --------
    >>> monomial = np.array([[1, 2, 3, 0, 0, 0]])
    >>> apply_source_swap_monomial(np.array([[1, 0, 2, 1, 0, 0],
                                             [2, 1, 3, 0, 0, 0]]),
                                             1,  # source
                                             2,  # copy1
                                             3)  # copy2
    array([[1, 0, 3, 1, 0, 0],
           [2, 1, 2, 0, 0, 0]])
    """
>>>>>>> 4f6b3c08

    monomial_parts_indices = []
    for part in monomial_parts:
        atoms = part.split('_')
        indices = ([parties_names_dict[atoms[0]]]
                   + [int(j) for j in atoms[1:-2]]
                   + [int(atoms[-2]), int(atoms[-1])])
        monomial_parts_indices.append(indices)
    return monomial_parts_indices


<<<<<<< HEAD
def to_representative_aux(monomial_component: np.ndarray
                          ) -> np.ndarray:
=======
# @jit(nopython=nopython)  # make to_canonical compatible with numba
def to_repr_lower_copy_indices_with_swaps(monomial_component: np.ndarray,
                                          notcomm: np.ndarray,
                                          lexorder: np.ndarray) -> np.ndarray:
>>>>>>> 4f6b3c08
    """Auxiliary function for to_representative. It applies source swaps
    until we reach a stable point in terms of lexiographic ordering. This might
    not be a global optimum if we also take into account the commutativity.

    Parameters
    ----------
    monomial_component : numpy.ndarray
        Input monomial.

    Returns
    -------
    numpy.ndarray
        An equivalent monomial closer to its representative form.
    """
<<<<<<< HEAD
    monomial_component = to_canonical(monomial_component)
    new_mon            = monomial_component.copy()
=======

    monomial_component = to_canonical(
        np.asarray(monomial_component), notcomm, lexorder)  # Make sure all commutation rules are applied
    new_mon = monomial_component.copy()
    # -2 we ignore the first and the last two columns
>>>>>>> 4f6b3c08
    for source in range(monomial_component.shape[1] - 3):
        source_inf_copy_nrs = monomial_component[:, 1 + source]
        # This returns the unique values unsorted
        uniquevals, _ = nb_unique(source_inf_copy_nrs)
        uniquevals = uniquevals[uniquevals > 0]  # Remove the 0s
        for idx, old_val in enumerate(uniquevals):
            new_val = idx + 1
            if old_val > new_val:
                new_mon = apply_source_swap_monomial(new_mon, source,
                                                     old_val, new_val)
    return new_mon

# @jit(nopython=nopython)  # remove the use of itertools
def to_repr_swap_plus_commutation(mon_aux: np.ndarray,
                                  inflevels: np.ndarray,
                                  notcomm: np.ndarray,
                                  lexorder: np.ndarray,
                                  commuting: bool) -> np.ndarray:
    # Now we must take into account that the application of symmetries plus
    # applying commutation rules can give us an even smaller monomial
    # (lexicographically). To deal with this, we will apply *all* possible
    # source swaps and then apply commutation rules, and if the resulting
    # monomial is smaller, we accept it.
    # TODO: This is horribly inefficient if we have lots of symmetries
    # TODO 2: to make it compatible with numba, avoid using itertools!
    # (i.e., product, permutations)
    nr_sources = inflevels.shape[0]
    all_perms_per_source = [permutations(range(inflevels[source]))
                            for source in range(nr_sources)]

    final_monomial = mon_aux.copy()
    prev = mon_aux
    while True:
        for perms in product(*all_perms_per_source):
            permuted = final_monomial.copy()
            for source in range(nr_sources):
                permuted = apply_source_perm_monomial(permuted,
                                                      source,
                                                      np.asarray(perms[source]),
                                                      commuting,
                                                      lexorder)
            permuted = to_canonical(permuted, notcomm, lexorder)  #ALREADY DONE by apply_source_perm_monomial ??
            if mon_lessthan_mon(permuted, final_monomial, lexorder):
                final_monomial = permuted
        if np.array_equal(final_monomial, prev):
            break
        prev = final_monomial

    return final_monomial


# @jit(nopython=nopython)
def to_representative(mon: np.ndarray,
                      inflevels: np.ndarray,
                      notcomm: np.ndarray,
                      lexorder: np.ndarray,
                      commuting: bool_ = False,
                      consider_conjugation_symmetries: bool_ = True,
                      swaps_plus_commutations: bool_ = True,
                      ) -> np.ndarray:
    """Take a monomial and applies inflation symmetries to bring it to a
    canonical form.

    Example: Assume the monomial is :math:`\\langle D^{350}_{00} D^{450}_{00}
    D^{150}_{00} E^{401}_{00} F^{031}_{00} \\rangle`. Let us put the inflation
    copies as a matrix:

    ::

        [[3 5 0],
         [4 5 0],
         [1 5 0],
         [4 0 1],
         [0 3 1]]

    For each column we assign to the first row index 1. Then the next different
    one will be 2, and so on. Therefore, the representative of the monomial
    above is :math:`\\langle D^{110}_{00} D^{210}_{00} D^{350}_{00} E^{201}_{00}
    F^{021}_{00} \\rangle`.

    Parameters
    ----------
    mon : numpy.ndarray
        Input monomial that cannot be further factorised.
    inflevels : np.ndarray
        Number of copies of each source in the inflated graph.
    commuting : bool
        Whether all the involved operators commute or not.

    Returns
    -------
    numpy.ndarray
        The canonical form of the input monomial.
    """
<<<<<<< HEAD
    mon_aux = to_representative_aux(mon)

    # The application of symmetries plus applying commutation rules can give an
    # even smaller monomial (lexicographically). To deal with this, we apply all
    # possible source swaps and then apply commutation rules, and if the
    # resulting monomial is smaller, we accept it.
    nr_sources = inflevels.shape[0]
    all_perms_per_source = [permutations(
                      range(inflevels[source])) for source in range(nr_sources)]

    final_monomial = mon_aux.copy()
    prev = mon_aux
    while True:
        for perms in product(*all_perms_per_source):
            permuted = final_monomial.copy()
            for source in range(nr_sources):
                permuted = apply_source_perm_monomial(
                    permuted, source, perms[source], commuting)
            permuted = to_canonical(permuted)
            if mon_lessthan_mon(permuted, final_monomial):
                final_monomial = permuted
        if np.array_equal(final_monomial, prev):
            break
        prev = final_monomial

    return final_monomial

################################################################################
# OTHER FUNCTIONS                                                              #
################################################################################
def clean_coefficients(cert: Dict[int, float],
                       chop_tol: float=1e-10,
                       round_decimals: int=3) -> np.array:
    """Clean the list of coefficients in a certificate.

    Parameters
    ----------
    coefficients : numpy.array
      The list of coefficients.
    chop_tol : float, optional
      Coefficients in the dual certificate smaller in absolute value are
      set to zero. Defaults to 1e-10.
    round_decimals : int, optional
      Coefficients that are not set to zero are rounded to the number
      of decimals specified. Defaults to 3.

    Returns
    -------
    numpy.array
      The cleaned-up coefficients.
    """
    max_val = np.abs(np.max(list(cert.values())))
    for key, val in cert.items():
        if abs(val) < chop_tol:
            val = 0
        cert[key] = np.round(val / max_val, decimals=round_decimals)
    return cert


def compute_numeric_value(mon_string: str,
                          p_array: np.ndarray,
                          parties_names: List[str]
                          ) -> float:
    """Given a monomial and a probability distribution ``p_array`` called as
    ``p_array[a,b,c,...,x,y,z,...]``, return the numerical value of the
    probability associated to the monomial.

    Note that this accepts marginals, for example, :math:`p(a|x)``, and then it
    automatically computes all the summations over ``p[a,b,c,...,x,y,z,...]``.

    Parameters
    ----------
    mon_str : String
        Monomial associated to the probability.
    p_array : numpy.ndarray
        The probability distribution of dims
        (outcomes_per_party, settings_per_party).
    parties_names : List[str]
        List of party names.

    Returns
    -------
    float
        The value of the symbolic probability (which can be a marginal)

    Examples
    --------
    >>> p = 'A_1_2_3_i_o'
    >>> compute_numeric_value(p, [2,2], [2,2], parray)
    parray[o,:,i,0].sum()

    Note that we take the first setting (=0) for marginalised parties, in the
    example above, the second party is marginalised.
    """
    n_parties  = p_array.ndim // 2
    components = np.array([factor.split('_')
                           for factor in mon_string.split('*')])
    names   = components[:,  0]
    inputs  = components[:, -2].astype(int)
    outputs = components[:, -1].astype(int).tolist()
    dont_marginalize = [parties_names.index(name) for name in names]
    indices_to_sum   = list(set(range(n_parties)) - set(dont_marginalize))
    marginal_dist    = np.sum(p_array, axis=tuple(indices_to_sum))
=======
    if mon_equal_mon(mon, np.array([[0]], dtype=np.uint16)):
        return mon

    # We apply source swaps until we reach a stable point in terms of
    # lexiographic ordering. We do this by lowering the copy indices making
    # them as low as possible from left to right. This might not be a global
    # optimum.
    final_monomial = to_repr_lower_copy_indices_with_swaps(mon, notcomm, lexorder)

    # Before we didn't consider that applying a source swap that decreases the
    # ordering following by applying commutation rules can give us a smaller
    # monomial lexicographically.
    if swaps_plus_commutations:
        final_monomial = to_repr_swap_plus_commutation(final_monomial, inflevels,
                                                       notcomm,
                                                       lexorder, commuting)

    if consider_conjugation_symmetries:
        mon_dagger = reverse_mon(mon)
        mon_dagger_aux = to_repr_lower_copy_indices_with_swaps(mon_dagger, notcomm, lexorder)
        if swaps_plus_commutations:
            mon_dagger_aux = to_repr_swap_plus_commutation(mon_dagger_aux,
                                                       inflevels,
                                                       notcomm,
                                                       lexorder,
                                                       commuting)
        if mon_lessthan_mon(mon_dagger_aux, final_monomial, lexorder):
            final_monomial = mon_dagger_aux

    return final_monomial


def substitute_sym_with_numbers(symbolic_variables_to_be_given: List[List[sympy.core.symbol.Symbol]],
                                settings_per_party: Tuple[int],
                                outcomes_per_party: Tuple[int],
                                p_vector: np.ndarray
                                ) -> List[List[float]]:
    """Substitute all symbolic variables of the form 'p(ab..|xy..)' with
    the corresponding value or marginal computed from p_vector.
>>>>>>> 4f6b3c08

    input_list       = np.zeros(n_parties, dtype=int)
    input_list[dont_marginalize] = inputs
    inputs_outputs   = outputs + input_list.tolist()
    return marginal_dist[tuple(inputs_outputs)]


<<<<<<< HEAD
def find_permutation(list1: List, list2: List) -> List[int]:
    """Returns the permutation that transforms list2 in list1.

    Parameters
    ----------
    list1 : List
        First input list.
    list2 : List
        Second input list.

    Returns
    -------
    List[int]
        The permutation the brings list2 to list1.

    Raises
    ------
    Exception
        If the lengths are different, or if the elements of the two lists are
        different.
    """
    if (len(list1) != len(list2)) or (set(list1) != set(list2)):
        raise Exception('The two lists are not permutations of one another')
    else:
        original_dict = {element: num for element, num in zip(list1,
                                                            range(len(list1)))}
        return [original_dict[element] for element in list2]


def flatten(nested):
    """Keeps flattening a nested lists of lists until the
    first element of the resulting list is not a list.

    Parameters
    ----------
    nested : List of lists of arbitrary depth.

    Returns
    -------
    list
        The flat list of elements
    """
    while type(nested[0]) == list:
        nested = [item for sublist in nested for item in sublist]
    return nested
=======
    Returns
    -------
    List[Tuple[int, float]]
        A nested list of type [..., [int, float], ...] where every
        symbolic probability in the input is substituted with its numerical
        value.
    """
    variables_values = copy.deepcopy(symbolic_variables_to_be_given)
    for i in range(len(variables_values)):
        variables_values[i][1] = float(substitute_sym_with_value(
                                           symbolic_variables_to_be_given[i][1],
                                                             settings_per_party,
                                                             outcomes_per_party,
                                                             p_vector))
    return variables_values


def clean_coefficients(coefficients: np.ndarray,
                       chop_tol: float=1e-10,
                       round_decimals: int=3) -> np.ndarray:
    """Clean the list of coefficients in a certificate.

    Parameters
    ----------
    coefficients : np.ndarray
      The list of coefficients.
    chop_tol : float, optional
      Coefficients in the dual certificate smaller in absolute value are
      set to zero. Defaults to 1e-10.
    round_decimals : int, optional
      Coefficients that are not set to zero are rounded to the number
      of decimals specified. Defaults to 3.

    Returns
    -------
    np.ndarray
      The cleaned-up coefficients.
    """
    coeffs = copy.deepcopy(coefficients)
    # Set to zero very small coefficients
    coeffs[np.abs(coeffs) <= chop_tol] = 0
    # Take the biggest one and make it 1
    normalising_factor = np.max(np.abs(coeffs[np.abs(coeffs) > chop_tol]))
    coeffs /= normalising_factor
    # Round
    coeffs = np.round(coeffs, decimals=round_decimals)
    return coeffs


def dimino_sympy(group_generators):
    gens = [Permutation(list(gen)) for gen in group_generators]
    group = PermutationGroup(gens)
    group_elements = list(group.generate_dimino(af=True))
    return group_elements


def compute_numeric_value(mon_string: str,
                          p_array: np.ndarray,
                          parties_names: List[str]
                          ) -> float:
    """Function which, given a monomial and a probability distribution p_array
    called as p_array[a,b,c,...,x,y,z,...], returns the numerical value of the
    probability associated to the monomial.

    Note that this accepts marginals, for example, p(a|x), and then it
    automatically computes all the summations over p[a,b,c,...,x,y,z,...].

    Parameters
    ----------
    mon_string : String
        Monomial associated to the probability.
    p_array : np.ndarray
        The probability distribution of dims
        (outcomes_per_party, settings_per_party).
    parties_names : List[str]
        List of party names.
    Returns
    -------
    float
        The value of the symbolic probability (which can be a marginal)
    Examples
    --------
    >>> p = 'A_1_2_3_i_o'
    >>> compute_numeric_value(p, [2,2], [2,2], p_array)
    parray[o,:,i,0].sum()
    Note that we take the first setting (=0) for marginalised parties, in the
    example above, the second party is marginalised.
    """
    if mon_string == '1':
        return 1.0
    n_parties  = p_array.ndim // 2
    components = np.array([factor.split('_')
                           for factor in mon_string.split('*')])
    names   = components[:,  0]
    inputs  = components[:, -2].astype(int)
    outputs = components[:, -1].astype(int).tolist()
    dont_marginalize = [parties_names.index(name) for name in names]
    indices_to_sum   = list(set(range(n_parties)) - set(dont_marginalize))
    marginal_dist    = np.sum(p_array, axis=tuple(indices_to_sum))

    input_list       = np.zeros(n_parties, dtype=int)
    input_list[dont_marginalize] = inputs
    inputs_outputs   = outputs + input_list.tolist()
    return marginal_dist[tuple(inputs_outputs)]


def flatten(nested):
    """Keeps flattening a nested lists of lists until  the
    first element of the resulting list is not a list.
    """
    if isinstance(nested, np.ndarray):
        return nested.ravel().tolist()
    else:
        while isinstance(nested[0], Iterable):
            nested = list(itertools.chain.from_iterable(nested))
            # nested = [item for sublist in nested for item in sublist]
        return nested


# def generate_noncommuting_measurements(nro_per_input, name):
#     """Rewritten function from ncpol2sdpa but without using the
#     quantum operators from Sympy, but just general NC variables.
#     """
#     ops_per_input = []
#     for x, nro in enumerate(nro_per_input):
#         ops_per_output_per_input = []
#         for o in range(nro):
#             ops_per_output_per_input.append(
#                 sympy.Symbol(name + '_' + str(x) + '_' + str(o), commutative=False)
#             )
#         ops_per_input.append(ops_per_output_per_input)
#     return ops_per_input

def generate_operators(outs_per_input: List[int],
                                       name: str
                                ) -> List[List[List[sympy.core.symbol.Symbol]]]:
    """Generates the list of ``sympy.core.symbol.Symbol`` variables representing
    the measurements for a given party. The variables are treated as
    non-commuting. This code is adapted from `ncpol2sdpa
    <https://github.com/peterwittek/ncpol2sdpa/>`_.

    Parameters
    ----------
    outs_per_input : List[int]
        The number of outcomes of each measurement for a given party
    name : str
        The name to be associated to the party

    Returns
    -------
    list
        The list of Sympy operators
    """
    ops_per_input = []
    for x, outs in enumerate(outs_per_input):
        ops_per_output_per_input = []
        for o in range(outs):
            ops_per_output_per_input.append(
                sympy.Symbol(name + '_' + str(x) + '_' + str(o),
                             commutative=False)
            )
        ops_per_input.append(ops_per_output_per_input)
    return ops_per_input
>>>>>>> 4f6b3c08
<|MERGE_RESOLUTION|>--- conflicted
+++ resolved
@@ -8,24 +8,6 @@
 
 import numpy as np
 import sympy
-<<<<<<< HEAD
-from .fast_npa import (apply_source_swap_monomial, factorize_monomial,
-                       mon_lessthan_mon, mon_lexsorted,nb_first_index,
-                       nb_unique, to_canonical, to_name)
-from itertools import permutations, product
-from typing import Dict, List, Tuple, Union
-
-################################################################################
-# GENERATION FUNCTIONS                                                         #
-################################################################################
-def generate_operators(outs_per_input: List[int],
-                                       name: str
-                                ) -> List[List[List[sympy.core.symbol.Symbol]]]:
-    """Generates the list of ``sympy.core.symbol.Symbol`` variables representing
-    the measurements for a given party. The variables are treated as
-    non-commuting. This code is adapted from `ncpol2sdpa
-    <https://github.com/peterwittek/ncpol2sdpa/>`_.
-=======
 # import warnings
 from functools import lru_cache
 
@@ -180,7 +162,6 @@
     """This applies a source swap to a monomial.
 
     We assume in the monomial that all operators COMMUTE with each other.
->>>>>>> 4f6b3c08
 
     Parameters
     ----------
@@ -194,18 +175,6 @@
     list
         The list of Sympy operators
     """
-<<<<<<< HEAD
-    ops_per_input = []
-    for x, outs in enumerate(outs_per_input):
-        ops_per_output_per_input = []
-        for o in range(outs):
-            ops_per_output_per_input.append(
-                sympy.Symbol(name + '_' + str(x) + '_' + str(o),
-                             commutative=False)
-            )
-        ops_per_input.append(ops_per_output_per_input)
-    return ops_per_input
-=======
 
     new_factors = monomial.copy()
     new_factors[:, 1+source] = np.take(permutation_plus, new_factors[:, 1+source])
@@ -303,7 +272,6 @@
             continue
 
     return new_factors
->>>>>>> 4f6b3c08
 
 
 def phys_mon_1_party_of_given_len(hypergraph: np.ndarray,
@@ -348,12 +316,8 @@
         An array containing all possible positive monomials of the given
         length.
     """
-<<<<<<< HEAD
-    hypergraph = np.array(hypergraph)
-=======
 
     hypergraph = np.asarray(hypergraph)
->>>>>>> 4f6b3c08
     nr_sources = hypergraph.shape[0]
 
     assert max_monomial_length <= min(inflevels),                              \
@@ -385,13 +349,8 @@
         if permuted_name not in template_new_mons_aux:
             template_new_mons_aux.append(permuted_name)
 
-<<<<<<< HEAD
-    template_new_monomials = [np.array(to_numbers(mon, names))
-                              for mon in template_new_mons_aux]
-=======
     template_new_monomials = [
         np.asarray(to_numbers(mon, names)) for mon in template_new_mons_aux]
->>>>>>> 4f6b3c08
 
     new_monomials = []
     # Insert all combinations of inputs and outputs
@@ -409,87 +368,6 @@
     return new_monomials
 
 
-<<<<<<< HEAD
-################################################################################
-# PROPERTIES AND TRANSFORMATIONS OF MONOMIALS                                  #
-################################################################################
-def apply_source_perm_monomial(monomial: np.ndarray,
-                               source: int,
-                               permutation: List,
-                               commuting: bool
-                               ) -> np.ndarray:
-    """Apply a source swap to a monomial.
-
-    Parameters
-    ----------
-    monomial : numpy.ndarray
-        Input monomial in 2d array format.
-    source : int
-        The source that is being swapped.
-    permutation : List
-        The permutation of the copies of the specified source
-    commuting : bool
-        Whether all the involved operators commute or not.
-
-    Returns
-    -------
-    numpy.ndarray
-        The input monomial with the specified source swapped.
-    """
-    new_factors = monomial.copy()
-    for i in range(len(monomial)):
-        if new_factors[i][1 + source] > 0:
-            # Python starts counting at 0
-            new_factors[i][1 + source] = permutation[
-                new_factors[i][1 + source] - 1] + 1
-        else:
-            continue
-    if commuting:
-        return mon_lexsorted(new_factors)
-    else:
-        return new_factors
-
-
-def apply_source_permutation_coord_input(columns: List[np.ndarray],
-                                         source: int,
-                                         permutation: List[int],
-                                         commuting: bool
-                                         ) -> List[sympy.core.symbol.Symbol]:
-    """Apply a specific source permutation to a list of operators. Outputs the
-    permuted list of operators. The operators are enconded as lists of numbers
-    denoting [party, source_1_copy, source_2_copy, ..., input, output]. A
-    product of operators is a list of such lists transformed into a Numpy
-    ndarray.
-
-    Parameters
-    ----------
-    columns : List[numpy.ndarray]
-        Generating set as a list of monomials in 2d array format.
-    source : int
-        Source that is being swapped.
-    permutation : List[int]
-        Permutation of the copies of the specified source.
-    commuting : bool
-        Whether the operators commute or not.
-
-    Returns
-    -------
-    List[numpy.ndarray]
-        The list of operators with the specified source permuted.
-    """
-    permuted_op_list = []
-    for monomial in columns:
-        if np.array_equal(monomial, np.array([0])):
-            permuted_op_list.append(monomial)
-        else:
-            newmon = apply_source_perm_monomial(monomial, source,
-                                                np.array(permutation),
-                                                commuting)
-            canonical = to_canonical(newmon)
-            permuted_op_list.append(canonical)
-    return permuted_op_list
-
-=======
 def flatten_symbolic_powers(monomial: sympy.core.symbol.Symbol
                            ) -> List[sympy.core.symbol.Symbol]:
     """If we have powers of a monomial, such as A**3, return a list with
@@ -617,7 +495,6 @@
                                 ) -> List[Tuple[int]]:
     """Flatten all monomials in the list represented as lists of lists to a
     flat tuple.
->>>>>>> 4f6b3c08
 
 def factorize_monomials(monomials_as_numbers: np.ndarray,
                         verbose: int = 0
@@ -627,7 +504,6 @@
 
     Parameters
     ----------
-<<<<<<< HEAD
     monomials_as_numbers : numpy.ndarray
         An ndarray of type object where each row has the integer
         representation of a monomial in the 1st column and in the 2nd
@@ -635,10 +511,6 @@
         and each column has the operator indices).
     verbose : int, optional
         Whether to print progress bar. By default ``0``.
-=======
-    lista : List[List[int]]
-        List of monomials encoded as lists of lists (or array of arrays).
->>>>>>> 4f6b3c08
 
     Returns
     -------
@@ -646,62 +518,27 @@
         The same output as monomials_as_numbers but with the factorized
         monomials.
     """
-<<<<<<< HEAD
     monomials_factors = monomials_as_numbers.copy()
     for idx, [_, monomial] in enumerate(monomials_factors):
         monomials_factors[idx][1] = factorize_monomial(monomial)
     return monomials_factors
 
 
-def is_knowable(monomial: np.ndarray, hypergraph_scenario: np.ndarray) -> bool:
+def is_knowable(monomial: np.ndarray) -> bool:
     """Determine whether a given atomic monomial (which cannot be factorized
-=======
-    # tuples = []
-    # for element in lista:
-    #     if np.array_equal(element, np.array([[0]], dtype=np.uint16)):
-    #         tuples.append(tuple([0]))
-    #     else:
-    #         tuples.append(tuple(flatten(element.tolist())))
-    # return tuples
-    return [tuple(element.ravel().tolist()) for element in lista]
-
-
-@lru_cache(maxsize=None, typed=False)
-def atomic_is_knowable_memoized(atomic_monomial: Tuple[Tuple[int]]) -> bool:
-    return is_knowable(np.asarray(atomic_monomial))
-
-
-def is_knowable(monomial_as_array: np.ndarray) -> bool:
-    """Determines whether a given atomic monomial (which cannot be factorized
->>>>>>> 4f6b3c08
     into smaller disconnected components) admits an identification with a
     monomial of the original scenario.
 
     Parameters
     ----------
-<<<<<<< HEAD
-    monomial : numpy.ndarray
-        List of operators, denoted each by a list of indices
-    hypergraph_scenario : numpy.ndarray
-        Binary matrix representing the scenario.
-=======
     monomial_as_array : Union[List[List[int]], np.ndarray]
         List of operators, denoted each by a list of indices
->>>>>>> 4f6b3c08
 
     Returns
     -------
     bool
         Whether the monomial is knowable or not.
     """
-<<<<<<< HEAD
-    if type(monomial) == list:
-        monomial = np.array(monomial)
-    assert monomial.ndim == 2,                                                 \
-        ("You must enter a list of monomials. Hence, the number of dimensions "
-         + "of the monomial must be 2")
-    parties = np.array(monomial)[:, 0].astype(int)
-=======
 
     # After inflation and factorization, a monomial is known if it just
     # contains at most one operator per party, and in the case of having
@@ -712,28 +549,11 @@
     assert monomial_as_array.ndim == 2, "You must enter a list of monomials. Hence,"\
                         + " the number of dimensions of monomial must be 2"
     parties = monomial_as_array[:, 0].astype(int)
->>>>>>> 4f6b3c08
     # If there is more than one monomial of a party, it is not knowable
     if len(set(parties)) != len(parties):
         return False
     else:
-<<<<<<< HEAD
-        # Indexing of parties begins in 1
-        scenario_subhypergraph = hypergraph_scenario[:, parties - 1]
-        monomial_sources       = np.array(monomial)[:, 1:-2].T
-
-        # First, test if the monomial corresponds to the scenario.
-        monomial_hypergraph = monomial_sources.copy()
-        monomial_hypergraph[np.nonzero(monomial_hypergraph)] = 1
-        assert all([source in scenario_subhypergraph.tolist()
-                    for source in monomial_hypergraph.tolist()]), \
-            "The hypergraph corresponding to the monomial does not match a "   \
-            + "subgraph of the scenario hypergraph"
-
-        # Check if, for each source, there is at most one copy used
-=======
        # We see if, for each source, there is at most one copy used
->>>>>>> 4f6b3c08
         return all([len(set(source[np.nonzero(source)])) <= 1
                     for source in monomial_as_array[:, 1:-2].T])
 
@@ -769,15 +589,11 @@
     bool
         Whether the monomial is positive or not.
     """
-<<<<<<< HEAD
-    monomial = np.array(monomial_in, dtype=np.int8).copy()
-=======
 
     # monomial = np.array(monomial_in, dtype=np.int8).copy()
     if not len(monomial_in):
         return monomial_in
     monomial = np.array(monomial_in, dtype=np.uint16, copy=True)
->>>>>>> 4f6b3c08
     if sandwich_positivity:
         monomial = remove_sandwich(monomial)
     res = True
@@ -920,49 +736,6 @@
     List[sympy.core.symbol.Symbol]
         The generating set but with symbolic monomials.
     """
-<<<<<<< HEAD
-    flatmeas = np.array(flatten(measurements))
-    measnames = np.array([str(meas) for meas in flatmeas])
-
-    res = [None] * len(ordered_cols_coord)
-    for ii, elements in enumerate(ordered_cols_coord):
-        if np.array_equal(elements, np.array([0])):
-            res[ii] = sympy.S.One
-        else:
-            product = sympy.S.One
-            for element in elements:
-                party = element[0]
-                name = names[party - 1] + '_'
-                for s in element[1:1 + n_sources]:
-                    name += str(s) + '_'
-                name += str(element[-2]) + '_' + str(element[-1])
-                term = flatmeas[measnames == name][0]
-                product *= term
-            res[ii] = product
-    return res
-
-
-def from_numbers_to_flat_tuples(lst: List[List[int]]) -> List[Tuple[int]]:
-    """Flatten all monomials in the list represented as lists of lists to a
-    flat tuple.
-
-    This is useful for dictionaries, as list of lists are not hashable.
-
-    Parameters
-    ----------
-    list : List[List[int]]
-        List of monomials encoded as lists of lists (or array of arrays).
-
-    Returns
-    -------
-    List[Tuple[int]]
-        List of monomials encoded as flat tuples of integers.
-    """
-    tuples = []
-    for element in lst:
-        if np.array_equal(element, np.array([0])):
-            tuples.append(tuple([0]))
-=======
     sym_variables_to_be_given = copy.deepcopy(variables_to_be_given)
     for idx, [_, term] in enumerate(variables_to_be_given):
         factors  = term.split('*')
@@ -1087,7 +860,6 @@
         if p in parties_idx:
             # i use .index in case the parties are disordered
             outcomes_aux.append([outcomes[parties_idx.index(p)]])
->>>>>>> 4f6b3c08
         else:
             tuples.append(tuple(flatten(element.tolist())))
     return tuples
@@ -1141,26 +913,10 @@
         monomials_factors_names[idx][1] = factors_names_list
     return monomials_factors_names
 
-<<<<<<< HEAD
 
 def string2prob(term: str, max_nr_of_parties: int) -> sympy.core.symbol.Symbol:
     """Converts a string to a symbolic probability with the correct indices.
     For example 'A_0_1_0*B_0_2_3' is converted to pAB(03|12).
-=======
-    monomials_factors = monomials_as_numbers.copy()
-    for idx, [_, monomial] in enumerate(tqdm(monomials_factors,
-                                        disable=not verbose,
-                                        desc="Factorizing monomials        ")):
-        monomials_factors[idx][1] = factorize_monomial(monomial)
-    return monomials_factors
-
-
-@jit(nopython=nopython)
-def nb_first_index(array: np.ndarray,
-                   item: float
-                   ) -> int:
-    """Find the first index of an item in an array.
->>>>>>> 4f6b3c08
 
     Parameters
     ----------
@@ -1204,17 +960,9 @@
 def to_numbers(monomial: str, parties_names: List[str]) -> List[List[int]]:
     """Convert monomial from string to matrix representation.
 
-<<<<<<< HEAD
     Given a monomial input in string format, return the matrix representation
     where each row represents an operators and the columns are operator labels
     such as party, inflation copies and input and output cardinalities.
-=======
-@jit(nopython=nopython)
-def nb_unique(arr: np.ndarray
-              ) -> Tuple[np.ndarray, np.ndarray]:
-    """Find the unique elements in an array without sorting
-    and in order of appearance.
->>>>>>> 4f6b3c08
 
     Parameters
     ----------
@@ -1231,66 +979,11 @@
     """
     parties_names_dict = {name: i + 1 for i, name in enumerate(parties_names)}
 
-<<<<<<< HEAD
     if isinstance(monomial, str):
         monomial_parts = monomial.split('*')
     else:
         factors = as_ordered_factors_for_powers(monomial)
         monomial_parts = [str(factor) for factor in factors]
-=======
-    # One can use return_index=True with np.unique but I find this incompatible with numba so I do it by hand
-    uniquevals = np.unique(arr)
-    nr_uniquevals = uniquevals.shape[0]
-
-    indices = np.zeros(nr_uniquevals).astype(int64_)
-    for i in range(nr_uniquevals):
-        indices[i] = nb_first_index(arr, uniquevals[i])
-    indices.sort()
-
-    uniquevals_unsorted = np.zeros(nr_uniquevals).astype(int64_)
-    for i in range(nr_uniquevals):
-        # Undo the sorting done by np.unique()
-        uniquevals_unsorted[i] = arr[indices[i]]
-
-    return uniquevals_unsorted, indices
-
-
-# @jit(nopython=nopython)
-def apply_source_swap_monomial(monomial: np.ndarray,
-                               source: int,
-                               copy1: int,
-                               copy2: int
-                               ) -> np.ndarray:
-    """Applies a swap of two sources to a monomial.
-
-    Parameters
-    ----------
-    monomial : np.ndarray
-        2d array representation of a monomial.
-    source : int
-         Integer in values [0, ..., nr_sources]
-    copy1 : int
-        Represents the copy of the source that swaps with copy2
-    copy2 : int
-        Represents the copy of the source that swaps with copy1
-
-    Returns
-    -------
-    np.ndarray
-         The new monomial with swapped sources.
-
-    Examples
-    --------
-    >>> monomial = np.array([[1, 2, 3, 0, 0, 0]])
-    >>> apply_source_swap_monomial(np.array([[1, 0, 2, 1, 0, 0],
-                                             [2, 1, 3, 0, 0, 0]]),
-                                             1,  # source
-                                             2,  # copy1
-                                             3)  # copy2
-    array([[1, 0, 3, 1, 0, 0],
-           [2, 1, 2, 0, 0, 0]])
-    """
->>>>>>> 4f6b3c08
 
     monomial_parts_indices = []
     for part in monomial_parts:
@@ -1302,15 +995,10 @@
     return monomial_parts_indices
 
 
-<<<<<<< HEAD
-def to_representative_aux(monomial_component: np.ndarray
-                          ) -> np.ndarray:
-=======
 # @jit(nopython=nopython)  # make to_canonical compatible with numba
 def to_repr_lower_copy_indices_with_swaps(monomial_component: np.ndarray,
                                           notcomm: np.ndarray,
                                           lexorder: np.ndarray) -> np.ndarray:
->>>>>>> 4f6b3c08
     """Auxiliary function for to_representative. It applies source swaps
     until we reach a stable point in terms of lexiographic ordering. This might
     not be a global optimum if we also take into account the commutativity.
@@ -1325,16 +1013,10 @@
     numpy.ndarray
         An equivalent monomial closer to its representative form.
     """
-<<<<<<< HEAD
-    monomial_component = to_canonical(monomial_component)
-    new_mon            = monomial_component.copy()
-=======
-
     monomial_component = to_canonical(
         np.asarray(monomial_component), notcomm, lexorder)  # Make sure all commutation rules are applied
     new_mon = monomial_component.copy()
     # -2 we ignore the first and the last two columns
->>>>>>> 4f6b3c08
     for source in range(monomial_component.shape[1] - 3):
         source_inf_copy_nrs = monomial_component[:, 1 + source]
         # This returns the unique values unsorted
@@ -1429,111 +1111,6 @@
     numpy.ndarray
         The canonical form of the input monomial.
     """
-<<<<<<< HEAD
-    mon_aux = to_representative_aux(mon)
-
-    # The application of symmetries plus applying commutation rules can give an
-    # even smaller monomial (lexicographically). To deal with this, we apply all
-    # possible source swaps and then apply commutation rules, and if the
-    # resulting monomial is smaller, we accept it.
-    nr_sources = inflevels.shape[0]
-    all_perms_per_source = [permutations(
-                      range(inflevels[source])) for source in range(nr_sources)]
-
-    final_monomial = mon_aux.copy()
-    prev = mon_aux
-    while True:
-        for perms in product(*all_perms_per_source):
-            permuted = final_monomial.copy()
-            for source in range(nr_sources):
-                permuted = apply_source_perm_monomial(
-                    permuted, source, perms[source], commuting)
-            permuted = to_canonical(permuted)
-            if mon_lessthan_mon(permuted, final_monomial):
-                final_monomial = permuted
-        if np.array_equal(final_monomial, prev):
-            break
-        prev = final_monomial
-
-    return final_monomial
-
-################################################################################
-# OTHER FUNCTIONS                                                              #
-################################################################################
-def clean_coefficients(cert: Dict[int, float],
-                       chop_tol: float=1e-10,
-                       round_decimals: int=3) -> np.array:
-    """Clean the list of coefficients in a certificate.
-
-    Parameters
-    ----------
-    coefficients : numpy.array
-      The list of coefficients.
-    chop_tol : float, optional
-      Coefficients in the dual certificate smaller in absolute value are
-      set to zero. Defaults to 1e-10.
-    round_decimals : int, optional
-      Coefficients that are not set to zero are rounded to the number
-      of decimals specified. Defaults to 3.
-
-    Returns
-    -------
-    numpy.array
-      The cleaned-up coefficients.
-    """
-    max_val = np.abs(np.max(list(cert.values())))
-    for key, val in cert.items():
-        if abs(val) < chop_tol:
-            val = 0
-        cert[key] = np.round(val / max_val, decimals=round_decimals)
-    return cert
-
-
-def compute_numeric_value(mon_string: str,
-                          p_array: np.ndarray,
-                          parties_names: List[str]
-                          ) -> float:
-    """Given a monomial and a probability distribution ``p_array`` called as
-    ``p_array[a,b,c,...,x,y,z,...]``, return the numerical value of the
-    probability associated to the monomial.
-
-    Note that this accepts marginals, for example, :math:`p(a|x)``, and then it
-    automatically computes all the summations over ``p[a,b,c,...,x,y,z,...]``.
-
-    Parameters
-    ----------
-    mon_str : String
-        Monomial associated to the probability.
-    p_array : numpy.ndarray
-        The probability distribution of dims
-        (outcomes_per_party, settings_per_party).
-    parties_names : List[str]
-        List of party names.
-
-    Returns
-    -------
-    float
-        The value of the symbolic probability (which can be a marginal)
-
-    Examples
-    --------
-    >>> p = 'A_1_2_3_i_o'
-    >>> compute_numeric_value(p, [2,2], [2,2], parray)
-    parray[o,:,i,0].sum()
-
-    Note that we take the first setting (=0) for marginalised parties, in the
-    example above, the second party is marginalised.
-    """
-    n_parties  = p_array.ndim // 2
-    components = np.array([factor.split('_')
-                           for factor in mon_string.split('*')])
-    names   = components[:,  0]
-    inputs  = components[:, -2].astype(int)
-    outputs = components[:, -1].astype(int).tolist()
-    dont_marginalize = [parties_names.index(name) for name in names]
-    indices_to_sum   = list(set(range(n_parties)) - set(dont_marginalize))
-    marginal_dist    = np.sum(p_array, axis=tuple(indices_to_sum))
-=======
     if mon_equal_mon(mon, np.array([[0]], dtype=np.uint16)):
         return mon
 
@@ -1573,7 +1150,6 @@
                                 ) -> List[List[float]]:
     """Substitute all symbolic variables of the form 'p(ab..|xy..)' with
     the corresponding value or marginal computed from p_vector.
->>>>>>> 4f6b3c08
 
     input_list       = np.zeros(n_parties, dtype=int)
     input_list[dont_marginalize] = inputs
@@ -1581,53 +1157,6 @@
     return marginal_dist[tuple(inputs_outputs)]
 
 
-<<<<<<< HEAD
-def find_permutation(list1: List, list2: List) -> List[int]:
-    """Returns the permutation that transforms list2 in list1.
-
-    Parameters
-    ----------
-    list1 : List
-        First input list.
-    list2 : List
-        Second input list.
-
-    Returns
-    -------
-    List[int]
-        The permutation the brings list2 to list1.
-
-    Raises
-    ------
-    Exception
-        If the lengths are different, or if the elements of the two lists are
-        different.
-    """
-    if (len(list1) != len(list2)) or (set(list1) != set(list2)):
-        raise Exception('The two lists are not permutations of one another')
-    else:
-        original_dict = {element: num for element, num in zip(list1,
-                                                            range(len(list1)))}
-        return [original_dict[element] for element in list2]
-
-
-def flatten(nested):
-    """Keeps flattening a nested lists of lists until the
-    first element of the resulting list is not a list.
-
-    Parameters
-    ----------
-    nested : List of lists of arbitrary depth.
-
-    Returns
-    -------
-    list
-        The flat list of elements
-    """
-    while type(nested[0]) == list:
-        nested = [item for sublist in nested for item in sublist]
-    return nested
-=======
     Returns
     -------
     List[Tuple[int, float]]
@@ -1790,5 +1319,4 @@
                              commutative=False)
             )
         ops_per_input.append(ops_per_output_per_input)
-    return ops_per_input
->>>>>>> 4f6b3c08
+    return ops_per_input