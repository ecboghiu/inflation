"""
This file contains helper functions to manipulate monomials and generate moment
matrices. The functions in this file can be accelerated by JIT compilation in
numba.
@authors: Alejandro Pozas-Kerstjens, Emanuel-Cristian Boghiu
"""
import numpy as np
from scipy.sparse import dok_matrix  # , coo_matrix, coo

<<<<<<< HEAD
from collections import defaultdict, deque
from typing import List, Dict, Tuple
=======
from causalinflation.quantum.types import List, Dict, Tuple, Union
#import causalinflation

# Had to insert this because of circular imports
# from collections import defaultdict, deque

##########################################
# Problems with cached functions with numba, while developing I recommend
# cleaning the cache, later we can remove this
import os

def kill_files(folder):
    for the_file in os.listdir(folder):
        file_path = os.path.join(folder, the_file)
        try:
            if os.path.isfile(file_path):
                os.unlink(file_path)
        except Exception as e:
            print("failed on filepath: %s" % file_path)

def kill_numba_cache():

    root_folder = os.path.realpath(__file__ + "/../../")

    for root, dirnames, filenames in os.walk(root_folder):
        for dirname in dirnames:
            if dirname == "__pycache__":
                try:
                    kill_files(root + "/" + dirname)
                except Exception as e:
                    print("failed on %s", root)
#kill_numba_cache()
##########################################
>>>>>>> 4f6b3c08

try:
    import numba
    from numba import jit
<<<<<<< HEAD
    from numba.types import bool_
    int16_ = numba.int16
=======
    from numba.types import bool_, void
    from numba.types import uint16 as uint16_
    from numba.types import int64 as int64_
    # from numba import types
    from numba.typed import Dict as nb_Dict
>>>>>>> 4f6b3c08
except ImportError:
    def jit(*args, **kwargs):
        return lambda f: f
    bool_ = bool
<<<<<<< HEAD
    int16_ = np.uint16

=======
    uint16_ = np.uint16
    int64_ = np.int
    nb_Dict = dict
    void = None
>>>>>>> 4f6b3c08
try:
    from tqdm import tqdm
except ImportError:
    from ..utils import blank_tqdm as tqdm

cache = True
nopython = True
if nopython == False:
    bool_ = bool
    uint16_ = np.uint16
    int64_ = np.int
    nb_Dict = dict

@jit(nopython=nopython, cache=cache, forceobj=not nopython)
def nb_op_eq_op(op1: np.ndarray, op2: np.ndarray) -> bool_:
    """Check if two operators are equal.

    NOTE: There is no check for shape consistency. As this is
    an internal function, it is assumed it is used correctly.
    """
    # if mon1.shape[0] != mon2.shape[0]: # TODO
    #     return False
    for i in range(op1.shape[0]):
        if op1[i] != op2[i]:
            return False
    return True
    #return np.array_equal(mon1, mon1)  # Slower when compiled with numba

@jit(nopython=nopython, cache=cache, forceobj=not nopython)
def nb_linsearch(arr: np.ndarray, value) -> int:
    """Return the index of the first element in arr that is equal to value
    or -1 if the element is not found."""
    for index in range(arr.shape[0]):
        if arr[index] == value:
            return index
    return -1

@jit(nopython=nopython, cache=cache, forceobj=not nopython)
def nb_unique(arr: np.ndarray
              ) -> Tuple[np.ndarray, np.ndarray]:
    """Find the unique elements in an array without sorting
    and in order of appearance.

    Parameters
    ----------
    arr : np.ndarray
        The array to search.

    Returns
    -------
    Tuple[np.ndarray, np.ndarray]
        The unique values unsorted and their indices.

    Examples
    --------
    >>> nb_unique(np.array([1, 3, 3, 2, 2, 5, 4]))
    (array([1, 3, 2, 5, 4], dtype=int16), array([0, 1, 3, 5, 6], dtype=int16))
    """

    # One can use return_index=True with np.unique but I find this incompatible with numba so I do it by hand
    uniquevals = np.unique(arr)
    nr_uniquevals = uniquevals.shape[0]

    indices = np.zeros(nr_uniquevals).astype(int64_)
    for i in range(nr_uniquevals):
        indices[i] = nb_linsearch(arr, uniquevals[i])
    indices.sort()

    uniquevals_unsorted = np.zeros(nr_uniquevals).astype(int64_)
    for i in range(nr_uniquevals):
        # Undo the sorting done by np.unique()
        uniquevals_unsorted[i] = arr[indices[i]]

    return uniquevals_unsorted, indices

@jit(nopython=nopython, cache=cache, forceobj=not nopython)
def nb_op_lexorder(op: np.array, lexorder: np.ndarray) -> int:
    """Map each operator to a unique integer for hashing and lexicographic
    ordering comparison purposes.
    """
    # # summ = op[0]
    # # prod = 1
    # # for i in range(1, op.shape[0]):
    # #     prod *= NB_RADIX
    # #     summ += op[i]*prod
    # # return summ
    # Performance note: instead of having a matrix where the first column
    # stores the lexicographic order, we can have a matrix where the rows are
    # ordered in the custom lexico-graphical order and then we simply return
    # the row index where the row is equal to the input. Strangely enough,
    # that is 40% slower with Numba! It is a headscratcher why returning
    # i instead of lexorder[i, 0] is slower...
    for i in range(lexorder.shape[0]):
        if nb_op_eq_op(lexorder[i, :], op):
            return i

@jit(nopython=nopython, cache=cache, forceobj=not nopython)
def nb_mon_to_lexrepr(mon: np.ndarray, lexorder: np.ndarray) -> np.array:
    """Convert a monomial to its lexicographic representation, as an
    array of integers representing the lex rank of each operator."""
    # lex = np.zeros(mon.shape[0], dtype=mon.dtype)
    lex = np.zeros_like(mon[:, 0])
    for i in range(mon.shape[0]):
        lex[i] = nb_op_lexorder(mon[i], lexorder)
    return lex


# # Elie: This function does not work, nor is it used anywhere, so I'm commenting it out.
# @jit(nopython=nopython, cache=cache, forceobj=not nopython)
# def nb_lexrepr_to_mon(lexrepr: np.ndarray, lexorder: np.ndarray) -> np.array:
#     """Convert a monomial to its lexicographic representation, as an
#     array of integers representing the lex rank of each operator."""
#     mon = np.zeros(mon.shape, dtype=uint16_)
#     for i in range(lexrepr.shape[0]):
#         mon[i] = nb_op_lexorder(mon[i], lexorder)
#     return lexorder[lexrepr]

@jit(nopython=nopython, cache=cache, forceobj=not nopython)
def nb_sort_lexorder(op_lexorder: np.array) -> np.array:
    """Find the permutation that brings the operator to its lexicographic
    ordering. E.g.: [3, 1, 2, 0] -perm-> [0, 1, 2, 3] """
    perm = np.zeros(op_lexorder.shape[0], dtype=uint16_)
    for i in range(op_lexorder.shape[0]):
        perm[op_lexorder[i]] = i
    return perm

# @jit(nopython=nopython, cache=cache, forceobj=not nopython)
# def nb_find_perm(perm, ref_perm):
#     """Find the permutation that brings one list to the other. This is useful
#     for sorting by parties."""
#     res = np.zeros(perm.shape[0], dtype=uint16_)
#     for i in range(perm.shape[0]):
#         res[i] = nb_linsearch(perm, ref_perm[i])
#     return res

@jit(nopython=nopython, cache=cache, forceobj=not nopython)
def mon_lexsorted(mon: np.ndarray, lexorder: np.ndarray) -> np.ndarray:
    """Sorts a monomial lexicographically."""
    mon_lexrepr = nb_mon_to_lexrepr(mon, lexorder)
    return mon[np.argsort(mon_lexrepr, kind='quicksort')]  # TODO Slow?, find a better way


@jit(nopython=nopython, cache=cache, forceobj=not nopython)
def nb_op_lessthan_op(op1: np.array, op2: np.array, lexorder: np.ndarray) -> bool_:
    """Compares the lexicographic rank of two operators."""
    return nb_op_lexorder(op1, lexorder) < nb_op_lexorder(op2, lexorder)


@jit(nopython=nopython, cache=cache, forceobj=not nopython)
def nb_op1_commuteswith_op2(op1: np.array, op2: np.array,
                            commutation_mat: np.ndarray,
                            lexorder: np.ndarray
                            ) -> bool_:
    """Compares the lexicographic rank of two operators. commutation_mat
    is a matrix whose (i, j) entry is 1 if the i-th operator commutes with
    the j-th. i, j are the lexicographic ranks of the operators.
    """
    return commutation_mat[nb_op_lexorder(op1, lexorder),
                           nb_op_lexorder(op2, lexorder)]

<<<<<<< HEAD
################################################################################
# FUNCTIONS WITH ARRAY OPERATIONS                                              #
################################################################################
@jit(nopython=True, cache=cache)
def A_lessthan_B(A: np.array, B: np.array) -> bool_:
    """Compare two letters/measurement operators lexicographically.
=======

# # @jit(nopython=nopython, cache=cache, forceobj=not nopython) Cannot handle lexsort.
# def mon_lexsorted(mon: np.ndarray) -> np.ndarray:
#     """Return a monomial sorted lexicographically.

#     The sorting keys are as follows. The first key is the parties, the second
#     key is the inflation indices and the last keys are the input and output
#     cardinalities. More informally, once we sorted all the parties together,
#     within a party group we group all operators with the same inflation-copy
#     index for the first source together, and within this group we group all
#     operators with the same inflation-copy index for the second source
#     together and so on until the last keys.

#     Parameters
#     ----------
#     mon : np.ndarray
#         Monomial as a numpy array.

#     Returns
#     -------
#     np.ndarray
#         Sorted monomial.
#     """

#     return mon[np.lexsort(np.rot90(mon))]

@jit(nopython=nopython, cache=cache, forceobj=not nopython)
def reverse_mon(mon: np.ndarray) -> np.ndarray:
    """Output the monomial reversed, which means reverse the row of the 2d
    matrix representing the monomial. This represents the complex conjugate
    of the monomial, but we assume they are Hermitian.
>>>>>>> 4f6b3c08

    Parameters
    ----------
    A : np.array
        Measurement operator encoded as a 1D array.
    B : np.array
        Measurement operator encoded as a 1D array.

    Returns
    -------
    bool
        Whether A is lexicographically smaller than B.
    """
    for i in range(A.shape[0]):
        if A[i] != B[i]:
            return A[i] < B[i]
    return True


@jit(nopython=True)
def nb_first_index(array: np.ndarray, item: float) -> int:
    """Find the first index of an item in an array.

    Parameters
    ----------
    array : numpy.ndarray
         The array to search.
    item : float
        The item to find.

    Returns
    -------
    int
        The index where the first item is found.

    Examples
    --------
    >>> array = numpy.array([1, 2, 3, 4, 5, 6])
    >>> nb_first_index(array, 5)
    4
    """
    for idx, val in enumerate(array):
        if abs(val - item) < 1e-10:
            return idx

<<<<<<< HEAD
=======
    # return mon[np.arange(mon.shape[0])[::-1]]
    return np.flipud(mon)
>>>>>>> 4f6b3c08

@jit(nopython=True)
def nb_unique(arr: np.ndarray) -> Tuple[np.ndarray, np.ndarray]:
    """Find the unique elements in an array without sorting and in order of
    appearance.

    Parameters
    ----------
    arr : numpy.ndarray
        The array to search.

    Returns
    -------
    Tuple[numpy.ndarray, numpy.ndarray]
        The unique values unsorted and their indices.

    Examples
    --------
    >>> nb_unique(np.array([1, 3, 3, 2, 2, 5, 4]))
    (array([1, 3, 2, 5, 4], dtype=int16), array([0, 1, 3, 5, 6], dtype=int16))
    """
    uniquevals = np.unique(arr)
    nr_uniquevals = uniquevals.shape[0]

<<<<<<< HEAD
    indices = np.zeros(nr_uniquevals).astype(int16_)
    for i in range(nr_uniquevals):
        indices[i] = nb_first_index(arr, uniquevals[i])
    indices.sort()

    uniquevals_unsorted = np.zeros(nr_uniquevals).astype(int16_)
    for i in range(nr_uniquevals):
        # Undo the sorting done by np.unique()
        uniquevals_unsorted[i] = arr[indices[i]]

    return uniquevals_unsorted, indices


################################################################################
# ABSTRACT OPERATIONS ON MONOMIALS                                             #
################################################################################
@jit(nopython=True, cache=cache)
def commuting(letter1: np.array, letter2: np.array) -> bool_:
    """Determine if two letters/operators commute. Currently this only takes
    into account commutations coming of inflation
=======
@jit(nopython=nopython, cache=cache, forceobj=not nopython)
def mon_sorted_by_parties(mon: np.ndarray, lexorder: np.array) -> np.ndarray:
    """Sort by parties the monomial, i.e., sort by the first column in
    the 2d representation of the monomial.
>>>>>>> 4f6b3c08

    Parameters
    ----------
    letter1 : np.array
        Tuple of integers representing an operator.
    letter2 : np.array
        Tuple of integers representing an operator.

    lexorder : np.array
        Specifies the order of the parties in the lexicographic order.
        Warning: Parties must be indexed starting from 1, and not 0.

    Returns
    -------
    bool
        Whether the letters commute or not.

    Examples
    --------
    A^11_00 commutes with A^22_00
    >>> commuting(np.array([1, 1, 1, 0, 0]), np.array([1, 2, 2, 0, 0]))
    True

    A^11_00 does not commute with A^12_00 since they overlap on source 1.
    >>> commuting(np.array([1, 1, 1, 0, 0]), np.array([1, 1, 2, 0, 0]))
    False
    """
    if letter1[0] != letter2[0]:
        return True
    if np.array_equal(letter1[1:-1], letter2[1:-1]):
        return True

<<<<<<< HEAD
    inf1, inf2 = letter1[1:-2], letter2[1:-2]
    inf1, inf2 = inf1[np.nonzero(inf1)], inf2[np.nonzero(inf2)]

    # If at least one in inf1-inf2 is 0, then there is one source in common
    # and therefore the letters don't commute.
    # If all are 0, then this case is covered in the first conditional,
    # they commute regardless of the value of the output
    return True if np.all(inf1-inf2) else False


@jit(nopython=True, cache=cache)
def dot_mon(mon1: np.ndarray, mon2: np.ndarray) -> np.ndarray:
=======
    PARTY_ORDER, _ = nb_unique(lexorder[:, 0])
    mon_sorted = np.zeros_like(mon)
    i_old = 0
    i_new = 0
    for i in range(PARTY_ORDER.shape[0]):
        pblock = mon[mon[:, 0] == PARTY_ORDER[i]]
        i_new += pblock.shape[0]
        mon_sorted[i_old:i_new] = pblock
        i_old = i_new
    return mon_sorted
    #return mon[np.argsort(mon[:, 0], kind='mergesort')]


@jit(nopython=nopython, cache=cache, forceobj=not nopython)
def mon_times_mon(mon1: np.ndarray,
                  mon2: np.ndarray
                  ) -> np.ndarray:
    """Return the product of two monomials, which is a concatenation.
    Warning: it does not simplify the resulting monomial!

    Parameters
    ----------
    mon1 : np.ndarray
        First monomial as a numpy array.
    mon2 : np.ndarray
        Second monomial as a numpy array.

    Returns
    -------
    np.ndarray
        Product of the two monomials.
    """

    return np.concatenate((mon1, mon2))

@jit(nopython=nopython, cache=cache, forceobj=not nopython)
def mon_equal_mon(mon1: np.ndarray, mon2: np.ndarray) -> bool_:
    if mon1.shape != mon2.shape:
        return False
    else:
        #return np.array_equal(mon1, mon2)  # slower
        for i in range(mon1.shape[0]):
            if not nb_op_eq_op(mon1[i], mon2[i]):
                return False
        return True


@jit(nopython=nopython, cache=cache, forceobj=not nopython)
def dot_mon(mon1: np.ndarray,
            mon2: np.ndarray,
            lexorder: np.array
            ) -> np.ndarray:
>>>>>>> 4f6b3c08
    """Returns ((mon1)^dagger)*mon2.

    For hermitian operators this is the same as reversed(mon1)*mon2.
    Since all parties commute, the output is ordered by parties. We do
    not assume any other commutation rules.

    Parameters
    ----------
    mon1 : numpy.ndarray
        Monomial as a numpy array.
    mon2 : numpy.ndarray
        Monomial as a numpy array.

    Returns
    -------
    numpy.ndarray
        The monomial ordered by parties.

    Examples
    --------
    >>> mon1 = np.array([[1,2,3],[4,5,6]])
    >>> mon2 = np.array([[7,8,9]])
    >>> dot_mon(mon1, mon2)
    np.array([[4,5,6],[1,2,3],[7,8,9]])
    """
    if mon1.size <= 1:
        return mon2
    if mon2.size <= 1:
<<<<<<< HEAD
        return mon_sorted_by_parties(reverse_mon(mon1))
    return mon_sorted_by_parties(np.concatenate((reverse_mon(mon1), mon2)))


def dot_mon_commuting(mon1: np.ndarray, mon2: np.ndarray) -> np.ndarray:
=======
        return mon_sorted_by_parties(reverse_mon(mon1), lexorder)
    return mon_sorted_by_parties(np.concatenate((reverse_mon(mon1), mon2)),
                                 lexorder)

# @guvectorize(["void(int8[:, :], int8[:, :], int8[:, :])",
#               "void(int32[:, :], int32[:, :], int32[:, :])",
#               "void(int64[:, :], int64[:, :], int64[:, :])"],
#              '(n, m), (n, m) -> (n, m)',
#              nopython=True, cache=False)
# def dot_mon(mon1: np.ndarray,
#             mon2: np.ndarray,
#             res: np.ndarray
#             ):
#     res = _dot_mon(mon1, mon2)


# @jit(nopython=nopython, cache=cache, forceobj=not nopython) Cannot handle lexsort.
def dot_mon_commuting(mon1: np.ndarray,
                      mon2: np.ndarray,
                      lexorder: np.ndarray,
                      ) -> np.ndarray:
>>>>>>> 4f6b3c08
    """A faster implementation of `dot_mon` that assumes that all
    operators commute. This implies we order everything lexicographically.

    Parameters
    ----------
    mon1 : numpy.ndarray
        Monomial as a numpy array.
    mon2 : numpy.ndarray
        Monomial as a numpy array.

    Returns
    -------
    numpy.ndarray
        The dot product :math:`M_1^\dagger M_2` with the assumption that
        everything commutes with everything.
    """
    if mon1.size <= 1:
<<<<<<< HEAD
        return mon_lexsorted(mon2)
    if mon2.size <= 1:
        return mon_lexsorted(mon1)
    mon = np.concatenate((mon1, mon2))
    return mon_lexsorted(mon)


@jit(nopython=True, cache=cache)
def mon_equal_mon(mon1: np.ndarray, mon2: np.ndarray) -> bool:
    """Check if two monomials are equal. This is just a numba-ified version of
    `numpy.array_equal`.

    Parameters
    ----------
    mon1 : numpy.ndarray
        First monomial as a 2d array.
    mon2 : numpy.ndarray
        Second monomial as a 2d array.
    Returns
    -------
    bool
        Whether both monomials are equal
    """
    return np.array_equal(mon1, mon2)


@jit(nopython=True, cache=cache)
def mon_is_zero(mon: np.ndarray) -> bool_:
    """Check if there is a product of two orthogonal projectors, returning
    ``True`` if so.
=======
        if mon2.size <= 1:
            return mon2
        return mon_lexsorted(mon2, lexorder)
    if mon2.size <= 1:
        return mon_lexsorted(mon1, lexorder)

    return mon_lexsorted(np.concatenate((mon1, mon2)), lexorder)

@jit(nopython=nopython, cache=cache, forceobj=not nopython)
def remove_projector_squares(mon: np.ndarray) -> np.ndarray:
    """Simplify the monomial by removing the squares. This is because we
    assume projectors, P^2=P.
>>>>>>> 4f6b3c08

    Parameters
    ----------
    mon : numpy.ndarray
        Input monomial as 2d array.

    Returns
    -------
    bool
        Whether the monomial is zero.
    """
<<<<<<< HEAD
    prev_row = mon[0]
    for i in range(1, mon.shape[0]):
        row = mon[i]
        if row[-1] != prev_row[-1] and np.array_equal(row[:-1], prev_row[:-1]):
            return True
        prev_row = row
    return False


@jit(nopython=True, cache=cache)
def mon_lessthan_mon(mon1: np.ndarray, mon2: np.ndarray) -> bool_:
    """Compare two monomials and returns ``True`` if ``mon1 < mon2`` in
    lexicographic order.

    Parameters
    ----------
    mon1 : numpy.ndarray
        Input monomial as a 2d array.
    mon2 : numpy.ndarray
        Input monomial as a 2d array.

    Returns
    -------
    bool
        Whether ``mon1 < mon2`` in lexicographic order.
    """
    return A_lessthan_B(mon1.flatten(), mon2.flatten())


def mon_lexsorted(mon: np.ndarray) -> np.ndarray:
    """Return a monomial sorted lexicographically. The sorting keys are as
    follows. The first key is the parties, the second key is the inflation
    indices and the last keys are the input and output cardinalities. More
    informally, once we sorted all the parties together, within a party group we
    group all operators with the same inflation-copy index for the first source
    together, and within this group we group all operators with the same
    inflation-copy index for the second source together and so on until the last
    keys.

    Parameters
    ----------
    mon : numpy.ndarray
        Monomial as a numpy array.

    Returns
    -------
    numpy.ndarray
        The sorted monomial.
    """
    return mon[np.lexsort(np.rot90(mon))]
=======

    to_keep = np.ones(mon.shape[0], dtype=bool_)
    for i in range(1, mon.shape[0]):
        if nb_op_eq_op(mon[i], mon[i-1]):
            to_keep[i] = False
    return mon[to_keep]


@jit(nopython=nopython, cache=cache, forceobj=not nopython)
def mon_is_zero(mon: np.ndarray) -> bool_:
    """Function which checks if there is a product of two orthogonal projectors,
    and returns True if so."""
    for i in range(1, mon.shape[0]):
        if mon[i, -1] != mon[i-1, -1] and nb_op_eq_op(mon[i, :-1], mon[i-1, :-1]):
            return True
    return False

#@jit(nopython=nopython, cache=cache, forceobj=not nopython)
def to_name(monomial_numbers: np.ndarray,
            parties_names: Union[np.ndarray, Tuple[str, ...]]
            ) -> str:
    """Converts the 2d array representation of a monoial to a string.
>>>>>>> 4f6b3c08


@jit(nopython=True, cache=cache)
def mon_sorted_by_parties(mon: np.ndarray) -> np.ndarray:
    """Sort the monomial by parties, i.e., sort by the first column in
    the 2d representation of the monomial.

    Parameters
    ----------
    mon : numpy.ndarray
        Input monomial as 2d array.

    Returns
    -------
    numpy.ndarray
        The sorted monomial.

    Examples
    --------
    >>> mon_sorted_by_parties(np.array([[3,...],[1,...],[4,...]]))
    np.array([[1,...],[3,...],[4,...]])
    """
<<<<<<< HEAD
    return mon[np.argsort(mon[:, 0], kind='mergesort')]


@jit(nopython=True, cache=cache)
def reverse_mon(mon: np.ndarray) -> np.ndarray:
    """Output the monomial reversed, which means reverse the row of the 2d
    matrix representing the monomial. This represents the complex conjugate
    of the monomial, but we assume they are Hermitian.
=======

    if len(monomial_numbers) == 0:
        return '1'
    else:
        return '*'.join(['_'.join([parties_names[letter[0] - 1]] +
                                  [str(i) for i in letter[1:]])
                         for letter in np.asarray(monomial_numbers).tolist()])


# def to_tuples(monomial: np.ndarray):
#     return tuple(tuple(vec) for vec in monomial.tolist())

def to_hashable(monomial: np.ndarray):
    return monomial.tobytes()


@jit(nopython=nopython, cache=cache, forceobj=not nopython)
def nb_commuting(letter1: np.array,
              letter2: np.array
              ) -> bool_:
    """Determine if two letters/operators commute.

    TODO accept arbitrary commutation rules.
    Currently this only takes into accounts commutation coming of inflation
>>>>>>> 4f6b3c08

    Parameters
    ----------
    mon : numpy.ndarray
        Input monomial as 2d array.

    Returns
    -------
    numpy.ndarray
        The reversed monomial.

    Examples
    --------
<<<<<<< HEAD
    >>> reverse_mon(np.array([[1,...],[4,...],[3,...]]))
    np.array([[3,...],[4,...],[1,...]])
=======
    A^11_00 commutes with A^22_00
    >>> nb_commuting(np.array([1, 1, 1, 0, 0]), np.array([1, 2, 2, 0, 0]))
    True

    A^11_00 does not commute with A^12_00 as they overlap on source 1.
    >>> nb_commuting(np.array([1, 1, 1, 0, 0]), np.array([1, 1, 2, 0, 0]))
    False
>>>>>>> 4f6b3c08
    """
    return mon[np.arange(mon.shape[0])[::-1]]

def notcomm_from_lexorder(lexorder: np.ndarray)  -> np.ndarray:
    notcomm = np.zeros((lexorder.shape[0], lexorder.shape[0]), dtype=bool)
    for i in range(lexorder.shape[0]):
        for j in range(i + 1, lexorder.shape[0]):
            notcomm[i, j] = int(not nb_commuting(lexorder[i],
                                                 lexorder[j]))
    notcomm = notcomm + notcomm.T
    return notcomm

<<<<<<< HEAD
################################################################################
# OPERATIONS ON MONOMIALS RELATED TO INFLATION                                 #
################################################################################
@jit(nopython=True)
def apply_source_swap_monomial(monomial: np.ndarray,
                               source: int,
                               copy1: int,
                               copy2: int
                               ) -> np.ndarray:
    """Applies a swap of two sources to a monomial.
=======
@jit(nopython=nopython, cache=cache, forceobj=not nopython)
def A_lessthan_B(A: np.array, B: np.array) -> bool_:
    """Compares two letters/measurement operators lexicographically.
>>>>>>> 4f6b3c08

    Parameters
    ----------
    monomial : numpy.ndarray
        2d array representation of a monomial.
    source : int
         Integer in values [0, ..., nr_sources]
    copy1 : int
        Represents the copy of the source that swaps with copy2
    copy2 : int
        Represents the copy of the source that swaps with copy1

    Returns
    -------
    numpy.ndarray
         The new monomial with swapped sources.

    Examples
    --------
    >>> monomial = np.array([[1, 2, 3, 0, 0, 0]])
    >>> apply_source_swap_monomial(np.array([[1, 0, 2, 1, 0, 0],
                                             [2, 1, 3, 0, 0, 0]]),
                                             1,  # source
                                             2,  # copy1
                                             3)  # copy2
    array([[1, 0, 3, 1, 0, 0],
           [2, 1, 2, 0, 0, 0]])
    """
    new_factors = monomial.copy()
    for i in range(new_factors.shape[0]):
        copy = new_factors[i, 1 + source]
        if copy > 0:
            if copy == copy1:
                new_factors[i, 1 + source] = copy2
            elif copy == copy2:
                new_factors[i, 1 + source] = copy1
    return new_factors


<<<<<<< HEAD
def factorize_monomial(monomial: np.ndarray) -> np.ndarray:
    """Split a moment/expectation value into products of moments according to
    the support of the operators within the moment.
=======
@jit(nopython=nopython, cache=cache, forceobj=not nopython)
def mon_lessthan_mon(mon1: np.ndarray,
                     mon2: np.ndarray,
                     lexorder: np.ndarray,
                     ) -> bool_:
    """Compares two monomials and returns True if mon1 < mon2 in lexicographic
    order.
>>>>>>> 4f6b3c08

    The moment is encoded as a 2d array where each row is an operator.
    If monomial=A*B*C*B then row 1 is A, row 2 is B, row 3 is C and row 4 is B.
    In each row, the columns encode the following information:

    * First column: The party index, *starting from 1*. (1 for A, 2 for B, etc.)
    * Last two columns: The input x, starting from zero and then the output a,
      starting from zero.
    * In between: This encodes the support of the operator. There are as many
      columns as sources/quantum states. Column :math:`j` represents source
      :math:`j-1` (-1 because the first column stores the party). If the value
      is :math:`0`, then this operator does not measure this source. If the
      value is for e.g. :math:`2`, it means that this operator is acting on copy
      :math:`2` of source :math:`j-1`.

    The output is a list of lists, where each list represents another monomial
    such that their product is equal to the original monomial.

    Parameters
    ----------
    monomial : numpy.ndarray
        Monomial encoded as a 2d array where each row is an operator.

    Returns
    -------
    numpy.ndarray
        A list of lists, where each list represents the monomial factors.

    Examples
    --------
    >>> monomial = np.array([[1, 0, 1, 1, 0, 0],
                             [2, 1, 0, 2, 0, 0],
                             [1, 0, 3, 3, 0, 0],
                             [3, 3, 5, 0, 0, 0],
                             [3, 1, 4, 0, 0, 0],
                             [3, 6, 6, 0, 0, 0],
                             [3, 4, 5, 0, 0, 0]])
    >>> factorised = factorize_monomial(monomial)
    [array([[1, 0, 1, 1, 0, 0]]),
     array([[1, 0, 3, 3, 0, 0]]),
     array([[2, 1, 0, 2, 0, 0],
            [3, 1, 4, 0, 0, 0]]),
     array([[3, 3, 5, 0, 0, 0],
            [3, 4, 5, 0, 0, 0]]),
     array([[3, 6, 6, 0, 0, 0]])]
    """
<<<<<<< HEAD
    monomial = np.array(monomial, dtype=np.ubyte)
    components_indices = np.zeros((len(monomial), 2), dtype=np.ubyte)
    # Add labels to see if the components have been used
    components_indices[:, 0] = np.arange(0, len(monomial), 1)

    inflation_indices = monomial[:, 1:-2]
    disconnected_components = []

    idx = 0
    while idx < len(monomial):
        component = []
        if components_indices[idx, 1] == 0:
            component.append(idx)
            components_indices[idx, 1] = 1
            jdx = 0
            # Iterate over all components that are connected
            while jdx < len(component):
                nonzero_sources = np.nonzero(
                    inflation_indices[component[jdx]])[0]
                for source in nonzero_sources:
                    overlapping = inflation_indices[:,
                           source] == inflation_indices[component[jdx], source]
                    # Add the components that overlap to the lookup list
                    component += components_indices[overlapping &
                                (components_indices[:, 1] == 0)][:, 0].tolist()
                    # Specify that the components that overlap have been used
                    components_indices[overlapping, 1] = 1
                jdx += 1
        if len(component) > 0:
            disconnected_components.append(component)
        idx += 1

    disconnected_components = [
        monomial[np.array(component)] for component in disconnected_components]

    # Order each factor as determined by the input monomial. We store the
    # the positions in the monomial so we can read it off afterwards.
    # Method taken from
    # https://stackoverflow.com/questions/64944815/
    # sort-a-list-with-duplicates-based-on-another-
    # list-with-same-items-but-different
    monomial = monomial.tolist()
    indexes = defaultdict(deque)
    for i, x in enumerate(monomial):
        indexes[tuple(x)].append(i)

    for idx, component in enumerate(disconnected_components):
        ids = sorted([indexes[tuple(x)].popleft() for x in component.tolist()])
        ordered_component = [monomial[id] for id in ids]
        disconnected_components[idx] = np.array(ordered_component)

    # Order independent factors canonically
    disconnected_components = sorted(disconnected_components,
                                     key=lambda x: x[0].tolist())
    return disconnected_components


@jit(nopython=True, cache=cache)
def nb_apply_substitutions(mon_in: np.ndarray) -> np.ndarray:
    """Apply substitutions to a monomial. Currently it only supports
    commutations arising from operators having completely different support.
=======
    mon1_lexrank = nb_mon_to_lexrepr(mon1, lexorder)
    mon2_lexrank = nb_mon_to_lexrepr(mon2, lexorder)

    #return A_lessthan_B(mon1.ravel(), mon2.ravel())
    return A_lessthan_B(mon1_lexrank, mon2_lexrank)


@jit(nopython=nopython, cache=cache, forceobj=not nopython)
def nb_apply_substitutions(mon_in: np.ndarray, notcomm: np.ndarray, lexorder: np.ndarray) -> np.ndarray:
    """Apply substitutions to a monomial.

    Currently it only supports commutations arising from operators having
    completely different support. It goes in a loop applying the substitutions
    until it reaches a fixed point, if it finds two letters that commute and
    are not in lexicographic ordering. This function does a single loop from
    the first row to the last applying all substitutions along the way and
    then it returns.
>>>>>>> 4f6b3c08

    Parameters
    ----------
    mon_in : numpy.ndarray
        Input monomial as a 2d array.

    Returns
    -------
    numpy.ndarray
        The input monomial simplified after substitutions.
    """
    if mon_in.shape[0] == 1:
        return mon_in
    mon = mon_in.copy()
    #mon = nb_mon_to_lexrepr(mon_in, lexorder)
    for i in range(1, mon.shape[0]):
<<<<<<< HEAD
        if not A_lessthan_B(mon[i-1], mon[i]):
            if commuting(mon[i-1], mon[i]):
                mon[i-1, :], mon[i, :] = mon[i, :].copy(), mon[i-1, :].copy()
=======
        if not A_lessthan_B(mon[i-1], mon[i]): #mon[i-1] > mon[i]: #
            if nb_commuting(mon[i-1], mon[i]):#notcomm[i-1, i]: #
                # More elegant but doesn't work with numba
                # mon[[i-1,i],:] = mon[[i,i-1],:]
                mon[i-1, :], mon[i, :] = mon[i, :].copy(), mon[i-1, :].copy()
                #mon[i-1], mon[i] = mon[i].copy(), mon[i-1].copy()
                # ?? Is it best to stop after one commutation, or just
                #  keep going until the end of the array?
                #return mon
>>>>>>> 4f6b3c08
    return mon
    #return lexorder[mon]


<<<<<<< HEAD
@jit(nopython=True, cache=cache)
def remove_projector_squares(mon: np.ndarray) -> np.ndarray:
    """Simplify the monomial by removing the squares. This is because we
    assume projectors, P^2=P.

    Parameters
    ----------
    mon : numpy.ndarray
        Input monomial as 2d array.

    Returns
    -------
    numpy.ndarray
        The simplified monomial after simplifying eigenpotencies.
    """
    to_keep = np.array([1]*mon.shape[0], dtype=bool_)
    prev_row = mon[0]
    for i in range(1, mon.shape[0]):
        row = mon[i]
        if np.array_equal(row, prev_row):
            to_keep[i] = False
        prev_row = row
    return mon[to_keep]


def to_canonical(mon: np.ndarray) -> np.ndarray:
=======
#@jit(nopython=nopython, cache=cache, forceobj=not nopython)
def to_canonical(mon: np.ndarray, notcomm: np.ndarray, lexorder: np.ndarray
                 ) -> np.ndarray:
>>>>>>> 4f6b3c08
    """Apply substitutions to a monomial until it stops changing.

    Parameters
    ----------
    mon : numpy.ndarray
        Input monomial as a 2d array.

    Returns
    -------
    numpy.ndarray
        The monomial in canonical form with respect to some lexicographic
        ordering.
    """
<<<<<<< HEAD
    prev = mon
    while True:
        mon = nb_apply_substitutions(mon)
        if np.array_equal(mon, prev):
            break
        prev = mon
    # The two-body commutation rules are not enough in some occasions when the
    # monomial can be factorized. An example is (all indices are inflation
    # indices) A13A33A22 and A22A13A33. The solution below is to decompose
    # in disconnected components, order them canonically, and recombine them.
    mon = np.concatenate(factorize_monomial(remove_projector_squares(mon)))
    mon = np.vstack(sorted(mon, key=lambda x: x[0]))
    return mon
=======
    if mon.shape[0] <= 1:
        return mon
    else:
        # # prev = mon.copy()
        # # while True:
        # #     mon = nb_apply_substitutions(mon, notcomm, lexorder)
        # #     if mon_equal_mon(mon, prev):
        # #         break
        # #     prev = mon.copy()
        # # # The two-body commutation rules in are not enough in some occasions when
        # # # the monomial can be factorized. An example is (all indices are inflation
        # # # indices) A13A33A22 and A22A13A33. The solution below is to decompose
        # # # in disconnected components, order them canonically, and recombine them.
        # # mon = np.concatenate(factorize_monomial(remove_projector_squares(mon)))
        # # # Recombine reordering according to party
        # # # mon = np.vstack(sorted(mon, key=lambda x: x[0]))
        # # mon = mon_sorted_by_parties(mon, lexorder)

        mon_lexorder = nb_mon_to_lexrepr(mon, lexorder)
        mon = nb_to_canonical_lexinput(mon_lexorder, notcomm)
        mon = lexorder[mon]
        mon = remove_projector_squares(mon)

        return mon


@jit(nopython=nopython, cache=cache, forceobj=not nopython)
def nb_to_canonical_lexinput(mon_lexorder: np.array, notcomm: np.ndarray
                                ) -> np.array:
    if mon_lexorder.shape[0] <= 1:
        return mon_lexorder

    # Take only the rows and columns of notcomm that appear in the monomial,
    # in the correct order.

    sub_notcomm = notcomm[mon_lexorder, :][:, mon_lexorder]  # TODO take this outside
    # comm_paths_toleft = np.zeros((mon_lexorder.shape[0], mon_lexorder.shape[0]), dtype=int)

    # idx = nb_linsearch(sub_notcomm[0], 1)
    # if idx == 1: # If the first operator cannot be moved at all
    #     m1 = np.array([mon_lexorder[0]])
    #     m2 = to_canonical(mon_lexorder[1:], notcomm)
    #     print(1, m1, m2)
    #     return np.concatenate((m1, m2))
    # else:
    minimo = mon_lexorder[0]
    minimo_idx = 0
    for op in range(1, mon_lexorder.shape[0]):
        #print(sub_notcomm[op][:op])
        #idx = nb_linsearch(sub_notcomm[op][:op], np.ones(1, dtype=np.int32)[0])
        where = np.where(sub_notcomm[op, :op] == 1)[0]
        if where.size < 1: # TODO make nb_linsearch work, its faster
        #if idx < 0: # means no collider was found
            if mon_lexorder[op] < minimo:
                minimo_idx = op
                minimo = mon_lexorder[op]
    if minimo <= mon_lexorder[0]:
        m1 = np.array([mon_lexorder[minimo_idx]])
        m2 = np.concatenate((mon_lexorder[:minimo_idx], mon_lexorder[minimo_idx+1:]))
        return np.concatenate((m1, nb_to_canonical_lexinput(m2, notcomm)))
    else:
        m1 = np.array([mon_lexorder[0]])
        m2 = mon_lexorder[1:]
        return np.concatenate((m1, nb_to_canonical_lexinput(m2, notcomm)))
>>>>>>> 4f6b3c08


def to_name(monomial: np.ndarray, names: List[str]) -> str:
    """Convert the 2d array representation of a monomial to a string.

    Parameters
    ----------
    monomial : numpy.ndarray
        Monomial in matrix format.
    names : List[str]
        List of party names.

    Returns
    -------
    str
        The string representation of the monomial.

    Examples
    --------
    >>> to_name([[1 1,0,3], [4,1,2,6], [2,3,3,4]], ['a','bb','x','Z'])
    'a_1_0_3*Z_1_2_6*bb_3_3_4'
    """
    if mon_equal_mon(monomial, np.array([0])):
        return '1'

    # It is faster to convert to list of lists than to loop through numpy arrays
    monomial = monomial.tolist()
    return '*'.join(['_'.join([names[letter[0]-1]]+[str(i) for i in letter[1:]])
                     for letter in monomial])


################################################################################
# OPERATIONS ON MOMENT MATRICES                                                #
################################################################################
def calculate_momentmatrix(cols: List,
<<<<<<< HEAD
                           names: np.ndarray,
                           commuting: bool=False,
                           verbose: int=0
=======
                           notcomm,
                           lexorder,
                           verbose: int = 0,
                           commuting=False,
                           dtype: np.dtype = np.uint16
>>>>>>> 4f6b3c08
                           ) -> Tuple[np.ndarray, Dict]:
    r"""Calculate the moment matrix. The function takes as input the generating
    set :math:`\{M_i\}_i` encoded as a list of monomials. Each monomial is a
    matrix where each row is an operator and the columns specify the operator
    labels/indices. The moment matrix is the inner product between all possible
    pairs of elements from the generating set. The program outputs the moment
    matrix as a 2d array. Entry :math:`(i,j)` of the moment matrix stores the
    index of the monomial that represents the result of the expectation value
    :math:`\text{Tr}(\rho\cdot M_i^\dagger M_j)` for an unknown quantum state
    :math:`\rho` after applying the substitutions. The program returns the
    moment matrix and the dictionary mapping each monomial in string
    representation to its integer representation.

    Parameters
    ----------
    cols : List
<<<<<<< HEAD
        List of numpy.ndarray representing the generating set.
    names : numpy.ndarray
        The string names of each party.
    commuting: bool, optional
        Whether the variables in the problem commute or not. By default
        ``False``.
    verbose : int, optional
        How much information to print. By default ``0``.

    Returns
    -------
    Tuple[numpy.ndarray, Dict]
        The moment matrix :math:`\Gamma`, where each entry :math:`(i,j)` stores
        the integer representation of a monomial. The Dict is a mapping from
        string representation to integer representation.
=======
        List of np.ndarray representing the generating set.
    verbose : int, optional
        _description_, by default 0
    commuting : bool, optional
        _description_, by default False

    Returns
    -------
    Tuple[np.ndarray, Dict]
        The moment matrix, where each entry (i,j) stores the
        integer representation of a monomial. The Dict is a
        mapping from tuples representation of monomial to integer
        representation.
>>>>>>> 4f6b3c08
    """
    # Choose dot_mon depending on commutation properties
    if commuting:
        dot_fn = dot_mon_commuting
    else:
        dot_fn = dot_mon
    nrcols = len(cols)
<<<<<<< HEAD
    vardic = {}
    momentmatrix = scipy.sparse.lil_matrix((nrcols, nrcols), dtype=np.uint32)
    if np.array_equal(cols[0], np.array([0])):
        cols[0] = np.array([cols[0]])  # Some functions need [[0]], not [0]
    varidx = 1  # Start from 1 because 0 is reserved for the constant 0
=======
    canonical_mon_to_idx_dict = dict()
    # from_idx_to_canonical_mon_dict = dict()
    # vardic = {}
    # Emi: so np.array([-1],dtype=np.uint16) evaluates to 65535, can we ensure
    # we will never have more than 65535 unique variables??
    # I'm not so convinced, so I go with int32 (~4 billion)
    momentmatrix = dok_matrix((nrcols, nrcols), dtype=np.uint32)
    varidx = 1  # We start from 1 because 0 is reserved for 0
>>>>>>> 4f6b3c08
    for i in tqdm(range(nrcols),
                  disable=not verbose,
                  desc="Calculating moment matrix    "):
        for j in range(i, nrcols):
            mon1, mon2 = cols[i], cols[j]
<<<<<<< HEAD
            if mon1.size <= 1 and mon2.size <= 1:
                name = ' '
                vardic[name] = varidx
                momentmatrix[i, j] = vardic[name]
                varidx += 1
            else:
                mon = dot_fn(mon1, mon2)
                if not mon_is_zero(mon):
                    mon  = to_canonical(mon)
                    name = to_name(mon, names)
                    if name not in vardic:
                        mon_rev  = to_canonical(dot_mon(mon2, mon1))
                        rev_name = to_name(mon_rev, names)
                        if rev_name not in vardic:
                            vardic[name] = varidx
                            if not np.array_equal(mon, mon_rev):
                                vardic[rev_name] = varidx
                            varidx += 1
                        else:
                            vardic[name] = vardic[rev_name]
                        momentmatrix[i, j] = vardic[name]
                    else:
                        momentmatrix[i, j] = vardic[name]
                    if i != j:
                        # Note: We assume a REAL moment matrix
                        momentmatrix[j, i] = momentmatrix[i, j]
    return momentmatrix, vardic
=======
            # if mon1.size <= 1 and mon2.size <= 1:
            #     #print(mon1,mon2)
            #     from_canonical_mon_to_idx_dict[name] = varidx
            #     from_idx_to_canonical_mon_dict[varidx] = tuple() #Represents no multiplication, i.e. 1.
            #     momentmatrix[i, j] = varidx
            #     varidx += 1
            # else:
            if not commuting:
                mon_v1 = dot_mon(mon1, mon2, lexorder)
            else:
                mon_v1 = dot_mon_commuting(mon1, mon2, lexorder)
            if mon_is_zero(mon_v1):
                # If sparse, we don't need this, but for readibility...
                momentmatrix[i, j] = 0
            else:
                if not commuting:
                    mon_v1 = to_canonical(mon_v1, notcomm, lexorder).astype(dtype)
                    mon_v2 = to_canonical(dot_mon(mon2, mon1, lexorder), notcomm, lexorder).astype(dtype)
                    mon_hash = min(mon_v1.tobytes(), mon_v2.tobytes())
                    # mon_v1_as_tuples = to_tuples(mon_v1)
                    # mon_v2_as_tuples = to_tuples(mon_v2)
                    # mon_as_tuples = sorted([mon_v1_as_tuples, mon_v2_as_tuples])[0]  # Would be better to use np.lexsort

                else:
                    mon = remove_projector_squares(mon_v1).astype(dtype)
                    # mon_as_tuples = to_tuples(mon)
                    mon_hash = mon.tobytes()
                try:
                    known_varidx = canonical_mon_to_idx_dict[mon_hash]
                    momentmatrix[i, j] = known_varidx
                    momentmatrix[j, i] = known_varidx
                except KeyError:
                    canonical_mon_to_idx_dict[mon_hash] = varidx
                    momentmatrix[i, j] = varidx
                    momentmatrix[j, i] = varidx
                    varidx += 1
                # if mon_as_tuples not in canonical_mon_to_idx_dict.keys():
                #     canonical_mon_to_idx_dict[mon_as_tuples] = varidx
                #     momentmatrix[i, j] = varidx
                #     momentmatrix[j, i] = varidx
                #     varidx += 1
                # else:
                #     known_varidx = canonical_mon_to_idx_dict[mon_as_tuples]
                #     momentmatrix[i, j] = known_varidx
                #     momentmatrix[j, i] = known_varidx
    return momentmatrix.todense(), canonical_mon_to_idx_dict


# def calculate_momentmatrix_commuting(cols: np.ndarray,
#                                      verbose: int = 0
#                                      ) -> np.ndarray:
#     """See description of 'calculate_momentmatrix'. The same, but we further
#     assume everything commutes with everything.
#
#     Parameters
#     ----------
#     cols : np.ndarray
#         List of np.ndarray representing the generating set.
#     names : np.ndarray
#         The string names of each party.
#     verbose : int, optional
#         How descriptive the prints are, by default 0.
#
#     Returns
#     -------
#     Tuple[np.ndarray, Dict]
#         The moment matrix, where each entry (i,j) stores the
#         integer representation of a monomial. The Dict is a a
#         mapping from string representation of monomial to integer
#         representation.
#     """
#     nrcols = len(cols)
#
#     vardic = {}
#     momentmatrix = scipy.sparse.lil_matrix((nrcols, nrcols), dtype=np.uint32)
#     if np.array_equal(cols[0], np.array([0])):
#         # Some function doesnt like [0] and needs [[0]]
#         cols[0] = np.array([cols[0]])
#     iteration = 0
#     varidx = 1  # We start from 1 because 0 is reserved for 0
#     for i in tqdm(range(nrcols), disable=not verbose,
#                   desc="Calculating moment matrix"):
#         for j in range(i, nrcols):
#             mon1, mon2 = cols[i], cols[j]
#             if mon1.size <= 1 and mon2.size <= 1:
#                 name = ' '
#                 vardic[name] = varidx
#                 momentmatrix[i, j] = vardic[name]
#                 varidx += 1
#             else:
#                 mon = dot_mon_commuting(mon1, mon2)
#                 if mon_is_zero(mon):
#                     # If sparse, we don't need this, but for readibility...
#                     momentmatrix[i, j] = 0
#                 else:
#                     name = to_name(remove_projector_squares(mon), names)
#                     if name not in vardic:
#                         vardic[name] = varidx
#                         momentmatrix[i, j] = vardic[name]
#                         varidx += 1
#                     else:
#                         momentmatrix[i, j] = vardic[name]
#                     if i != j:
#                         # Assuming a REAL moment matrix!!
#                         momentmatrix[j, i] = momentmatrix[i, j]
#             iteration += 1
#     return momentmatrix, vardic

################################################################################

def factorize_monomial(raw_monomial: np.ndarray,
                       canonical_order=True
                       ) -> Tuple[np.ndarray]:
    """This function splits a moment/expectation value into products of
    moments according to the support of the operators within the moment.

    The moment is encoded as a 2d array where each row is an operator.
    If monomial=A*B*C*B then row 1 is A, row 2 is B, row 3 is C and row 4 is B.
    In each row, the columns encode the following information:

    First column:       The party index, *starting from 1*.
                        (1 for A, 2 for B, etc.)
    Last two columns:   The input x, starting from zero and then the
                        output a, starting from zero.
    In between:         This encodes the support of the operator. There
                        are as many columns as sources/quantum states.
                        Column j represents source j-1 (-1 because the 1st
                        col is the party). If the value is 0, then this
                        operator does not measure this source. If the value
                        is for e.g. 2, then this operator is acting on
                        copy 2 of source j-1.

    The output is a tuple of ndarrays where each array represents another
    monomial s.t. their product is equal to the original monomial.

    Parameters
    ----------
    monomial : np.ndarray
        Monomial encoded as a 2d array where each row is an operator.

    Returns
    -------
    Tuple[np.ndarray]
        A tuple of ndarrays, where each array represents an atomic monomial factor.

    Examples
    --------
    >>> monomial = np.array([[1, 0, 1, 1, 0, 0],
                             [2, 1, 0, 2, 0, 0],
                             [1, 0, 3, 3, 0, 0],
                             [3, 3, 5, 0, 0, 0],
                             [3, 1, 4, 0, 0, 0],
                             [3, 6, 6, 0, 0, 0],
                             [3, 4, 5, 0, 0, 0]])
    >>> factorised = factorize_monomial(monomial)
    [array([[1, 0, 1, 1, 0, 0]]),
     array([[1, 0, 3, 3, 0, 0]]),
     array([[2, 1, 0, 2, 0, 0],
            [3, 1, 4, 0, 0, 0]]),
     array([[3, 3, 5, 0, 0, 0],
            [3, 4, 5, 0, 0, 0]]),
     array([[3, 6, 6, 0, 0, 0]])]

    """
    # monomial = np.array(monomial, dtype=np.ubyte)
    if len(raw_monomial) == 0:
        return [raw_monomial]

    monomial = np.asarray(raw_monomial, dtype=np.uint16)
    components_indices = np.zeros((len(monomial), 2), dtype=np.uint16)
    # Add labels to see if the components have been used
    components_indices[:, 0] = np.arange(0, len(monomial), 1)

    inflation_indices = monomial[:, 1:-2]
    disconnected_components = []

    idx = 0
    while idx < len(monomial):
        component = []
        if components_indices[idx, 1] == 0:
            component.append(idx)
            components_indices[idx, 1] = 1
            jdx = 0
            # Iterate over all components that are connected
            while jdx < len(component):
                nonzero_sources = np.nonzero(
                    inflation_indices[component[jdx]])[0]
                for source in nonzero_sources:
                    overlapping = inflation_indices[:,
                           source] == inflation_indices[component[jdx], source]
                    # Add the components that overlap to the lookup list
                    component += components_indices[overlapping &
                                (components_indices[:, 1] == 0)][:, 0].tolist()
                    # Specify that the components that overlap have been used
                    components_indices[overlapping, 1] = 1
                jdx += 1
        if len(component) > 0:
            disconnected_components.append(component)
        idx += 1

    disconnected_components = tuple(
        monomial[sorted(component)] for component in disconnected_components)

    # We would like to have a canonical ordering of the factors.
    if canonical_order:
        disconnected_components = tuple(sorted(disconnected_components, key=to_hashable))

    # TODO: Why did we have this reordering code? Was it relevant for _build_cols_from_col_specs?

    # # Order each factor as determined by the input monomial. We store the
    # # the positions in the monomial, so we can read it off afterwards.
    # # Method taken from
    # # https://stackoverflow.com/questions/64944815/
    # # sort-a-list-with-duplicates-based-on-another-
    # # list-with-same-items-but-different
    # monomial = monomial.tolist()
    # indexes = defaultdict(deque)
    # for i, x in enumerate(monomial):
    #     indexes[tuple(x)].append(i)
    #
    # for idx, component in enumerate(disconnected_components):
    #     # ordered_component = sorted(component.tolist(),
    #     #                            key=lambda x: monomial.index(x))
    #     ids = sorted([indexes[tuple(x)].popleft() for x in component.tolist()])
    #     ordered_component = [monomial[id] for id in ids]
    #     disconnected_components[idx] = np.array(ordered_component)
    #
    # # Order independent factors canonically
    # disconnected_components = sorted(disconnected_components,
    #                                  key=lambda x: x[0].tolist())

    return disconnected_components

if __name__ == '__main__':
    import numpy as np
    import timeit
    lexorder = np.array([[1, 1, 1, 0, 0, 0],
                         [1, 1, 2, 0, 0, 0],
                         [1, 2, 1, 0, 0, 0],
                         [1, 2, 2, 0, 0, 0],
                         [1, 3, 2, 0, 0, 0],
                         [2, 1, 0, 1, 0, 0],
                         [2, 1, 0, 2, 0, 0],
                         [2, 2, 0, 1, 0, 0],
                         [2, 2, 0, 2, 0, 0],
                         [3, 0, 1, 1, 0, 0],
                         [3, 0, 1, 2, 0, 0],
                         [3, 0, 2, 1, 0, 0],
                         [3, 0, 2, 2, 0, 0]])

    notcomm = np.zeros((lexorder.shape[0], lexorder.shape[0]), dtype=int)
    notcomm[0, 1] = 1; notcomm[0, 2] = 1;
    notcomm[1, 3] = 1
    notcomm[1, 4] = 1
    notcomm[2, 3] = 1
    notcomm[3, 4] = 1
    notcomm[5, 6] = 1; notcomm[5, 7] = 1;
    notcomm[6, 8] = 1
    notcomm[7, 8] = 1
    notcomm[8, 10] = 1; notcomm[9, 11] = 1;
    notcomm[10, 12] = 1
    notcomm[11, 12] = 1
    notcomm = notcomm + notcomm.T

    np.random.seed(132)

    mon_lexorder = np.random.permutation(lexorder.shape[0])[:7]



    @jit(nopython=True)
    def nb_to_canonical_lexinput(mon_lexorder: np.array, notcomm: np.ndarray
                                 ) -> np.array:
        if mon_lexorder.shape[0] <= 1:
            return mon_lexorder

        # Take only the rows and columns of notcomm that appear in the monomial,
        # in the correct order.

        sub_notcomm = notcomm[mon_lexorder, :][:, mon_lexorder]  # TODO take this outside
        # comm_paths_toleft = np.zeros((mon_lexorder.shape[0], mon_lexorder.shape[0]), dtype=int)

        # idx = nb_linsearch(sub_notcomm[0], 1)
        # if idx == 1: # If the first operator cannot be moved at all
        #     m1 = np.array([mon_lexorder[0]])
        #     m2 = to_canonical(mon_lexorder[1:], notcomm)
        #     print(1, m1, m2)
        #     return np.concatenate((m1, m2))
        # else:
        minimo = mon_lexorder[0]
        minimo_idx = 0
        for op in range(1, mon_lexorder.shape[0]):
            #print(sub_notcomm[op][:op])
            #idx = nb_linsearch(sub_notcomm[op][:op], np.ones(1, dtype=np.int32)[0])
            where = np.where(sub_notcomm[op, :op] == 1)[0]
            if where.size < 1: # TODO make nb_linsearch work, its faster
            #if idx < 0: # means no collider was found
                if mon_lexorder[op] < minimo:
                    minimo_idx = op
                    minimo = mon_lexorder[op]
        if minimo <= mon_lexorder[0]:
            m1 = np.array([mon_lexorder[minimo_idx]])
            m2 = np.concatenate((mon_lexorder[:minimo_idx], mon_lexorder[minimo_idx+1:]))
            return np.concatenate((m1, nb_to_canonical_lexinput(m2, notcomm)))
        else:
            m1 = np.array([mon_lexorder[0]])
            m2 = mon_lexorder[1:]
            return np.concatenate((m1, nb_to_canonical_lexinput(m2, notcomm)))


    #def to_comm(monomial, notcomm, lexorder):




>>>>>>> 4f6b3c08
<|MERGE_RESOLUTION|>--- conflicted
+++ resolved
@@ -7,10 +7,6 @@
 import numpy as np
 from scipy.sparse import dok_matrix  # , coo_matrix, coo
 
-<<<<<<< HEAD
-from collections import defaultdict, deque
-from typing import List, Dict, Tuple
-=======
 from causalinflation.quantum.types import List, Dict, Tuple, Union
 #import causalinflation
 
@@ -42,36 +38,23 @@
                     kill_files(root + "/" + dirname)
                 except Exception as e:
                     print("failed on %s", root)
-#kill_numba_cache()
-##########################################
->>>>>>> 4f6b3c08
 
 try:
     import numba
     from numba import jit
-<<<<<<< HEAD
-    from numba.types import bool_
-    int16_ = numba.int16
-=======
     from numba.types import bool_, void
     from numba.types import uint16 as uint16_
     from numba.types import int64 as int64_
     # from numba import types
     from numba.typed import Dict as nb_Dict
->>>>>>> 4f6b3c08
 except ImportError:
     def jit(*args, **kwargs):
         return lambda f: f
-    bool_ = bool
-<<<<<<< HEAD
-    int16_ = np.uint16
-
-=======
+    bool_   = bool
     uint16_ = np.uint16
-    int64_ = np.int
+    int64_  = np.int
     nb_Dict = dict
-    void = None
->>>>>>> 4f6b3c08
+    void    = None
 try:
     from tqdm import tqdm
 except ImportError:
@@ -232,46 +215,13 @@
     return commutation_mat[nb_op_lexorder(op1, lexorder),
                            nb_op_lexorder(op2, lexorder)]
 
-<<<<<<< HEAD
+
 ################################################################################
 # FUNCTIONS WITH ARRAY OPERATIONS                                              #
 ################################################################################
 @jit(nopython=True, cache=cache)
 def A_lessthan_B(A: np.array, B: np.array) -> bool_:
     """Compare two letters/measurement operators lexicographically.
-=======
-
-# # @jit(nopython=nopython, cache=cache, forceobj=not nopython) Cannot handle lexsort.
-# def mon_lexsorted(mon: np.ndarray) -> np.ndarray:
-#     """Return a monomial sorted lexicographically.
-
-#     The sorting keys are as follows. The first key is the parties, the second
-#     key is the inflation indices and the last keys are the input and output
-#     cardinalities. More informally, once we sorted all the parties together,
-#     within a party group we group all operators with the same inflation-copy
-#     index for the first source together, and within this group we group all
-#     operators with the same inflation-copy index for the second source
-#     together and so on until the last keys.
-
-#     Parameters
-#     ----------
-#     mon : np.ndarray
-#         Monomial as a numpy array.
-
-#     Returns
-#     -------
-#     np.ndarray
-#         Sorted monomial.
-#     """
-
-#     return mon[np.lexsort(np.rot90(mon))]
-
-@jit(nopython=nopython, cache=cache, forceobj=not nopython)
-def reverse_mon(mon: np.ndarray) -> np.ndarray:
-    """Output the monomial reversed, which means reverse the row of the 2d
-    matrix representing the monomial. This represents the complex conjugate
-    of the monomial, but we assume they are Hermitian.
->>>>>>> 4f6b3c08
 
     Parameters
     ----------
@@ -317,11 +267,16 @@
         if abs(val - item) < 1e-10:
             return idx
 
-<<<<<<< HEAD
-=======
-    # return mon[np.arange(mon.shape[0])[::-1]]
+
+@jit(nopython=nopython, cache=cache, forceobj=not nopython)
+def reverse_mon(mon: np.ndarray) -> np.ndarray:
+    """Output the monomial reversed, which means reverse the row of the 2d
+    matrix representing the monomial. This represents the complex conjugate
+    of the monomial, but we assume they are Hermitian.
+    """
+
     return np.flipud(mon)
->>>>>>> 4f6b3c08
+
 
 @jit(nopython=True)
 def nb_unique(arr: np.ndarray) -> Tuple[np.ndarray, np.ndarray]:
@@ -346,7 +301,6 @@
     uniquevals = np.unique(arr)
     nr_uniquevals = uniquevals.shape[0]
 
-<<<<<<< HEAD
     indices = np.zeros(nr_uniquevals).astype(int16_)
     for i in range(nr_uniquevals):
         indices[i] = nb_first_index(arr, uniquevals[i])
@@ -364,15 +318,9 @@
 # ABSTRACT OPERATIONS ON MONOMIALS                                             #
 ################################################################################
 @jit(nopython=True, cache=cache)
-def commuting(letter1: np.array, letter2: np.array) -> bool_:
+def commuting(letter1: np.array, letter2: np.array, lexorder: np.array) -> bool_:
     """Determine if two letters/operators commute. Currently this only takes
     into account commutations coming of inflation
-=======
-@jit(nopython=nopython, cache=cache, forceobj=not nopython)
-def mon_sorted_by_parties(mon: np.ndarray, lexorder: np.array) -> np.ndarray:
-    """Sort by parties the monomial, i.e., sort by the first column in
-    the 2d representation of the monomial.
->>>>>>> 4f6b3c08
 
     Parameters
     ----------
@@ -405,7 +353,6 @@
     if np.array_equal(letter1[1:-1], letter2[1:-1]):
         return True
 
-<<<<<<< HEAD
     inf1, inf2 = letter1[1:-2], letter2[1:-2]
     inf1, inf2 = inf1[np.nonzero(inf1)], inf2[np.nonzero(inf2)]
 
@@ -416,9 +363,11 @@
     return True if np.all(inf1-inf2) else False
 
 
-@jit(nopython=True, cache=cache)
-def dot_mon(mon1: np.ndarray, mon2: np.ndarray) -> np.ndarray:
-=======
+@jit(nopython=nopython, cache=cache, forceobj=not nopython)
+def mon_sorted_by_parties(mon: np.ndarray, lexorder: np.array) -> np.ndarray:
+        """Sort by parties the monomial, i.e., sort by the first column in
+        the 2d representation of the monomial.
+        """
     PARTY_ORDER, _ = nb_unique(lexorder[:, 0])
     mon_sorted = np.zeros_like(mon)
     i_old = 0
@@ -429,7 +378,6 @@
         mon_sorted[i_old:i_new] = pblock
         i_old = i_new
     return mon_sorted
-    #return mon[np.argsort(mon[:, 0], kind='mergesort')]
 
 
 @jit(nopython=nopython, cache=cache, forceobj=not nopython)
@@ -471,7 +419,6 @@
             mon2: np.ndarray,
             lexorder: np.array
             ) -> np.ndarray:
->>>>>>> 4f6b3c08
     """Returns ((mon1)^dagger)*mon2.
 
     For hermitian operators this is the same as reversed(mon1)*mon2.
@@ -500,13 +447,6 @@
     if mon1.size <= 1:
         return mon2
     if mon2.size <= 1:
-<<<<<<< HEAD
-        return mon_sorted_by_parties(reverse_mon(mon1))
-    return mon_sorted_by_parties(np.concatenate((reverse_mon(mon1), mon2)))
-
-
-def dot_mon_commuting(mon1: np.ndarray, mon2: np.ndarray) -> np.ndarray:
-=======
         return mon_sorted_by_parties(reverse_mon(mon1), lexorder)
     return mon_sorted_by_parties(np.concatenate((reverse_mon(mon1), mon2)),
                                  lexorder)
@@ -528,7 +468,6 @@
                       mon2: np.ndarray,
                       lexorder: np.ndarray,
                       ) -> np.ndarray:
->>>>>>> 4f6b3c08
     """A faster implementation of `dot_mon` that assumes that all
     operators commute. This implies we order everything lexicographically.
 
@@ -546,38 +485,6 @@
         everything commutes with everything.
     """
     if mon1.size <= 1:
-<<<<<<< HEAD
-        return mon_lexsorted(mon2)
-    if mon2.size <= 1:
-        return mon_lexsorted(mon1)
-    mon = np.concatenate((mon1, mon2))
-    return mon_lexsorted(mon)
-
-
-@jit(nopython=True, cache=cache)
-def mon_equal_mon(mon1: np.ndarray, mon2: np.ndarray) -> bool:
-    """Check if two monomials are equal. This is just a numba-ified version of
-    `numpy.array_equal`.
-
-    Parameters
-    ----------
-    mon1 : numpy.ndarray
-        First monomial as a 2d array.
-    mon2 : numpy.ndarray
-        Second monomial as a 2d array.
-    Returns
-    -------
-    bool
-        Whether both monomials are equal
-    """
-    return np.array_equal(mon1, mon2)
-
-
-@jit(nopython=True, cache=cache)
-def mon_is_zero(mon: np.ndarray) -> bool_:
-    """Check if there is a product of two orthogonal projectors, returning
-    ``True`` if so.
-=======
         if mon2.size <= 1:
             return mon2
         return mon_lexsorted(mon2, lexorder)
@@ -590,7 +497,6 @@
 def remove_projector_squares(mon: np.ndarray) -> np.ndarray:
     """Simplify the monomial by removing the squares. This is because we
     assume projectors, P^2=P.
->>>>>>> 4f6b3c08
 
     Parameters
     ----------
@@ -602,58 +508,6 @@
     bool
         Whether the monomial is zero.
     """
-<<<<<<< HEAD
-    prev_row = mon[0]
-    for i in range(1, mon.shape[0]):
-        row = mon[i]
-        if row[-1] != prev_row[-1] and np.array_equal(row[:-1], prev_row[:-1]):
-            return True
-        prev_row = row
-    return False
-
-
-@jit(nopython=True, cache=cache)
-def mon_lessthan_mon(mon1: np.ndarray, mon2: np.ndarray) -> bool_:
-    """Compare two monomials and returns ``True`` if ``mon1 < mon2`` in
-    lexicographic order.
-
-    Parameters
-    ----------
-    mon1 : numpy.ndarray
-        Input monomial as a 2d array.
-    mon2 : numpy.ndarray
-        Input monomial as a 2d array.
-
-    Returns
-    -------
-    bool
-        Whether ``mon1 < mon2`` in lexicographic order.
-    """
-    return A_lessthan_B(mon1.flatten(), mon2.flatten())
-
-
-def mon_lexsorted(mon: np.ndarray) -> np.ndarray:
-    """Return a monomial sorted lexicographically. The sorting keys are as
-    follows. The first key is the parties, the second key is the inflation
-    indices and the last keys are the input and output cardinalities. More
-    informally, once we sorted all the parties together, within a party group we
-    group all operators with the same inflation-copy index for the first source
-    together, and within this group we group all operators with the same
-    inflation-copy index for the second source together and so on until the last
-    keys.
-
-    Parameters
-    ----------
-    mon : numpy.ndarray
-        Monomial as a numpy array.
-
-    Returns
-    -------
-    numpy.ndarray
-        The sorted monomial.
-    """
-    return mon[np.lexsort(np.rot90(mon))]
-=======
 
     to_keep = np.ones(mon.shape[0], dtype=bool_)
     for i in range(1, mon.shape[0]):
@@ -671,13 +525,6 @@
             return True
     return False
 
-#@jit(nopython=nopython, cache=cache, forceobj=not nopython)
-def to_name(monomial_numbers: np.ndarray,
-            parties_names: Union[np.ndarray, Tuple[str, ...]]
-            ) -> str:
-    """Converts the 2d array representation of a monoial to a string.
->>>>>>> 4f6b3c08
-
 
 @jit(nopython=True, cache=cache)
 def mon_sorted_by_parties(mon: np.ndarray) -> np.ndarray:
@@ -699,16 +546,6 @@
     >>> mon_sorted_by_parties(np.array([[3,...],[1,...],[4,...]]))
     np.array([[1,...],[3,...],[4,...]])
     """
-<<<<<<< HEAD
-    return mon[np.argsort(mon[:, 0], kind='mergesort')]
-
-
-@jit(nopython=True, cache=cache)
-def reverse_mon(mon: np.ndarray) -> np.ndarray:
-    """Output the monomial reversed, which means reverse the row of the 2d
-    matrix representing the monomial. This represents the complex conjugate
-    of the monomial, but we assume they are Hermitian.
-=======
 
     if len(monomial_numbers) == 0:
         return '1'
@@ -733,7 +570,6 @@
 
     TODO accept arbitrary commutation rules.
     Currently this only takes into accounts commutation coming of inflation
->>>>>>> 4f6b3c08
 
     Parameters
     ----------
@@ -747,18 +583,13 @@
 
     Examples
     --------
-<<<<<<< HEAD
-    >>> reverse_mon(np.array([[1,...],[4,...],[3,...]]))
-    np.array([[3,...],[4,...],[1,...]])
-=======
     A^11_00 commutes with A^22_00
     >>> nb_commuting(np.array([1, 1, 1, 0, 0]), np.array([1, 2, 2, 0, 0]))
     True
 
-    A^11_00 does not commute with A^12_00 as they overlap on source 1.
+    A^11_00 does not commute with A^12_00 because they overlap on source 1.
     >>> nb_commuting(np.array([1, 1, 1, 0, 0]), np.array([1, 1, 2, 0, 0]))
     False
->>>>>>> 4f6b3c08
     """
     return mon[np.arange(mon.shape[0])[::-1]]
 
@@ -771,7 +602,6 @@
     notcomm = notcomm + notcomm.T
     return notcomm
 
-<<<<<<< HEAD
 ################################################################################
 # OPERATIONS ON MONOMIALS RELATED TO INFLATION                                 #
 ################################################################################
@@ -782,11 +612,6 @@
                                copy2: int
                                ) -> np.ndarray:
     """Applies a swap of two sources to a monomial.
-=======
-@jit(nopython=nopython, cache=cache, forceobj=not nopython)
-def A_lessthan_B(A: np.array, B: np.array) -> bool_:
-    """Compares two letters/measurement operators lexicographically.
->>>>>>> 4f6b3c08
 
     Parameters
     ----------
@@ -826,11 +651,6 @@
     return new_factors
 
 
-<<<<<<< HEAD
-def factorize_monomial(monomial: np.ndarray) -> np.ndarray:
-    """Split a moment/expectation value into products of moments according to
-    the support of the operators within the moment.
-=======
 @jit(nopython=nopython, cache=cache, forceobj=not nopython)
 def mon_lessthan_mon(mon1: np.ndarray,
                      mon2: np.ndarray,
@@ -838,116 +658,21 @@
                      ) -> bool_:
     """Compares two monomials and returns True if mon1 < mon2 in lexicographic
     order.
->>>>>>> 4f6b3c08
-
-    The moment is encoded as a 2d array where each row is an operator.
-    If monomial=A*B*C*B then row 1 is A, row 2 is B, row 3 is C and row 4 is B.
-    In each row, the columns encode the following information:
-
-    * First column: The party index, *starting from 1*. (1 for A, 2 for B, etc.)
-    * Last two columns: The input x, starting from zero and then the output a,
-      starting from zero.
-    * In between: This encodes the support of the operator. There are as many
-      columns as sources/quantum states. Column :math:`j` represents source
-      :math:`j-1` (-1 because the first column stores the party). If the value
-      is :math:`0`, then this operator does not measure this source. If the
-      value is for e.g. :math:`2`, it means that this operator is acting on copy
-      :math:`2` of source :math:`j-1`.
-
-    The output is a list of lists, where each list represents another monomial
-    such that their product is equal to the original monomial.
-
-    Parameters
-    ----------
-    monomial : numpy.ndarray
+
+    Parameters
+    ----------
+    mon1 : numpy.ndarray
         Monomial encoded as a 2d array where each row is an operator.
-
-    Returns
-    -------
-    numpy.ndarray
-        A list of lists, where each list represents the monomial factors.
-
-    Examples
-    --------
-    >>> monomial = np.array([[1, 0, 1, 1, 0, 0],
-                             [2, 1, 0, 2, 0, 0],
-                             [1, 0, 3, 3, 0, 0],
-                             [3, 3, 5, 0, 0, 0],
-                             [3, 1, 4, 0, 0, 0],
-                             [3, 6, 6, 0, 0, 0],
-                             [3, 4, 5, 0, 0, 0]])
-    >>> factorised = factorize_monomial(monomial)
-    [array([[1, 0, 1, 1, 0, 0]]),
-     array([[1, 0, 3, 3, 0, 0]]),
-     array([[2, 1, 0, 2, 0, 0],
-            [3, 1, 4, 0, 0, 0]]),
-     array([[3, 3, 5, 0, 0, 0],
-            [3, 4, 5, 0, 0, 0]]),
-     array([[3, 6, 6, 0, 0, 0]])]
-    """
-<<<<<<< HEAD
-    monomial = np.array(monomial, dtype=np.ubyte)
-    components_indices = np.zeros((len(monomial), 2), dtype=np.ubyte)
-    # Add labels to see if the components have been used
-    components_indices[:, 0] = np.arange(0, len(monomial), 1)
-
-    inflation_indices = monomial[:, 1:-2]
-    disconnected_components = []
-
-    idx = 0
-    while idx < len(monomial):
-        component = []
-        if components_indices[idx, 1] == 0:
-            component.append(idx)
-            components_indices[idx, 1] = 1
-            jdx = 0
-            # Iterate over all components that are connected
-            while jdx < len(component):
-                nonzero_sources = np.nonzero(
-                    inflation_indices[component[jdx]])[0]
-                for source in nonzero_sources:
-                    overlapping = inflation_indices[:,
-                           source] == inflation_indices[component[jdx], source]
-                    # Add the components that overlap to the lookup list
-                    component += components_indices[overlapping &
-                                (components_indices[:, 1] == 0)][:, 0].tolist()
-                    # Specify that the components that overlap have been used
-                    components_indices[overlapping, 1] = 1
-                jdx += 1
-        if len(component) > 0:
-            disconnected_components.append(component)
-        idx += 1
-
-    disconnected_components = [
-        monomial[np.array(component)] for component in disconnected_components]
-
-    # Order each factor as determined by the input monomial. We store the
-    # the positions in the monomial so we can read it off afterwards.
-    # Method taken from
-    # https://stackoverflow.com/questions/64944815/
-    # sort-a-list-with-duplicates-based-on-another-
-    # list-with-same-items-but-different
-    monomial = monomial.tolist()
-    indexes = defaultdict(deque)
-    for i, x in enumerate(monomial):
-        indexes[tuple(x)].append(i)
-
-    for idx, component in enumerate(disconnected_components):
-        ids = sorted([indexes[tuple(x)].popleft() for x in component.tolist()])
-        ordered_component = [monomial[id] for id in ids]
-        disconnected_components[idx] = np.array(ordered_component)
-
-    # Order independent factors canonically
-    disconnected_components = sorted(disconnected_components,
-                                     key=lambda x: x[0].tolist())
-    return disconnected_components
-
-
-@jit(nopython=True, cache=cache)
-def nb_apply_substitutions(mon_in: np.ndarray) -> np.ndarray:
-    """Apply substitutions to a monomial. Currently it only supports
-    commutations arising from operators having completely different support.
-=======
+    mon2 : numpy.ndarray
+        Monomial encoded as a 2d array where each row is an operator.
+    lexorder : numpy.array
+        The 2d array encoding the default lexicographical order.
+
+    Returns
+    -------
+    bool
+        Whether mon1 < mon2.
+    """
     mon1_lexrank = nb_mon_to_lexrepr(mon1, lexorder)
     mon2_lexrank = nb_mon_to_lexrepr(mon2, lexorder)
 
@@ -965,7 +690,6 @@
     are not in lexicographic ordering. This function does a single loop from
     the first row to the last applying all substitutions along the way and
     then it returns.
->>>>>>> 4f6b3c08
 
     Parameters
     ----------
@@ -982,57 +706,16 @@
     mon = mon_in.copy()
     #mon = nb_mon_to_lexrepr(mon_in, lexorder)
     for i in range(1, mon.shape[0]):
-<<<<<<< HEAD
         if not A_lessthan_B(mon[i-1], mon[i]):
-            if commuting(mon[i-1], mon[i]):
+            if nb_commuting(mon[i-1], mon[i]):
                 mon[i-1, :], mon[i, :] = mon[i, :].copy(), mon[i-1, :].copy()
-=======
-        if not A_lessthan_B(mon[i-1], mon[i]): #mon[i-1] > mon[i]: #
-            if nb_commuting(mon[i-1], mon[i]):#notcomm[i-1, i]: #
-                # More elegant but doesn't work with numba
-                # mon[[i-1,i],:] = mon[[i,i-1],:]
-                mon[i-1, :], mon[i, :] = mon[i, :].copy(), mon[i-1, :].copy()
-                #mon[i-1], mon[i] = mon[i].copy(), mon[i-1].copy()
-                # ?? Is it best to stop after one commutation, or just
-                #  keep going until the end of the array?
-                #return mon
->>>>>>> 4f6b3c08
     return mon
     #return lexorder[mon]
 
 
-<<<<<<< HEAD
-@jit(nopython=True, cache=cache)
-def remove_projector_squares(mon: np.ndarray) -> np.ndarray:
-    """Simplify the monomial by removing the squares. This is because we
-    assume projectors, P^2=P.
-
-    Parameters
-    ----------
-    mon : numpy.ndarray
-        Input monomial as 2d array.
-
-    Returns
-    -------
-    numpy.ndarray
-        The simplified monomial after simplifying eigenpotencies.
-    """
-    to_keep = np.array([1]*mon.shape[0], dtype=bool_)
-    prev_row = mon[0]
-    for i in range(1, mon.shape[0]):
-        row = mon[i]
-        if np.array_equal(row, prev_row):
-            to_keep[i] = False
-        prev_row = row
-    return mon[to_keep]
-
-
-def to_canonical(mon: np.ndarray) -> np.ndarray:
-=======
 #@jit(nopython=nopython, cache=cache, forceobj=not nopython)
 def to_canonical(mon: np.ndarray, notcomm: np.ndarray, lexorder: np.ndarray
                  ) -> np.ndarray:
->>>>>>> 4f6b3c08
     """Apply substitutions to a monomial until it stops changing.
 
     Parameters
@@ -1046,39 +729,9 @@
         The monomial in canonical form with respect to some lexicographic
         ordering.
     """
-<<<<<<< HEAD
-    prev = mon
-    while True:
-        mon = nb_apply_substitutions(mon)
-        if np.array_equal(mon, prev):
-            break
-        prev = mon
-    # The two-body commutation rules are not enough in some occasions when the
-    # monomial can be factorized. An example is (all indices are inflation
-    # indices) A13A33A22 and A22A13A33. The solution below is to decompose
-    # in disconnected components, order them canonically, and recombine them.
-    mon = np.concatenate(factorize_monomial(remove_projector_squares(mon)))
-    mon = np.vstack(sorted(mon, key=lambda x: x[0]))
-    return mon
-=======
     if mon.shape[0] <= 1:
         return mon
     else:
-        # # prev = mon.copy()
-        # # while True:
-        # #     mon = nb_apply_substitutions(mon, notcomm, lexorder)
-        # #     if mon_equal_mon(mon, prev):
-        # #         break
-        # #     prev = mon.copy()
-        # # # The two-body commutation rules in are not enough in some occasions when
-        # # # the monomial can be factorized. An example is (all indices are inflation
-        # # # indices) A13A33A22 and A22A13A33. The solution below is to decompose
-        # # # in disconnected components, order them canonically, and recombine them.
-        # # mon = np.concatenate(factorize_monomial(remove_projector_squares(mon)))
-        # # # Recombine reordering according to party
-        # # # mon = np.vstack(sorted(mon, key=lambda x: x[0]))
-        # # mon = mon_sorted_by_parties(mon, lexorder)
-
         mon_lexorder = nb_mon_to_lexrepr(mon, lexorder)
         mon = nb_to_canonical_lexinput(mon_lexorder, notcomm)
         mon = lexorder[mon]
@@ -1125,7 +778,6 @@
         m1 = np.array([mon_lexorder[0]])
         m2 = mon_lexorder[1:]
         return np.concatenate((m1, nb_to_canonical_lexinput(m2, notcomm)))
->>>>>>> 4f6b3c08
 
 
 def to_name(monomial: np.ndarray, names: List[str]) -> str:
@@ -1161,17 +813,11 @@
 # OPERATIONS ON MOMENT MATRICES                                                #
 ################################################################################
 def calculate_momentmatrix(cols: List,
-<<<<<<< HEAD
-                           names: np.ndarray,
-                           commuting: bool=False,
-                           verbose: int=0
-=======
                            notcomm,
                            lexorder,
                            verbose: int = 0,
                            commuting=False,
                            dtype: np.dtype = np.uint16
->>>>>>> 4f6b3c08
                            ) -> Tuple[np.ndarray, Dict]:
     r"""Calculate the moment matrix. The function takes as input the generating
     set :math:`\{M_i\}_i` encoded as a list of monomials. Each monomial is a
@@ -1188,7 +834,6 @@
     Parameters
     ----------
     cols : List
-<<<<<<< HEAD
         List of numpy.ndarray representing the generating set.
     names : numpy.ndarray
         The string names of each party.
@@ -1204,21 +849,6 @@
         The moment matrix :math:`\Gamma`, where each entry :math:`(i,j)` stores
         the integer representation of a monomial. The Dict is a mapping from
         string representation to integer representation.
-=======
-        List of np.ndarray representing the generating set.
-    verbose : int, optional
-        _description_, by default 0
-    commuting : bool, optional
-        _description_, by default False
-
-    Returns
-    -------
-    Tuple[np.ndarray, Dict]
-        The moment matrix, where each entry (i,j) stores the
-        integer representation of a monomial. The Dict is a
-        mapping from tuples representation of monomial to integer
-        representation.
->>>>>>> 4f6b3c08
     """
     # Choose dot_mon depending on commutation properties
     if commuting:
@@ -1226,63 +856,14 @@
     else:
         dot_fn = dot_mon
     nrcols = len(cols)
-<<<<<<< HEAD
-    vardic = {}
-    momentmatrix = scipy.sparse.lil_matrix((nrcols, nrcols), dtype=np.uint32)
-    if np.array_equal(cols[0], np.array([0])):
-        cols[0] = np.array([cols[0]])  # Some functions need [[0]], not [0]
-    varidx = 1  # Start from 1 because 0 is reserved for the constant 0
-=======
     canonical_mon_to_idx_dict = dict()
-    # from_idx_to_canonical_mon_dict = dict()
-    # vardic = {}
-    # Emi: so np.array([-1],dtype=np.uint16) evaluates to 65535, can we ensure
-    # we will never have more than 65535 unique variables??
-    # I'm not so convinced, so I go with int32 (~4 billion)
     momentmatrix = dok_matrix((nrcols, nrcols), dtype=np.uint32)
     varidx = 1  # We start from 1 because 0 is reserved for 0
->>>>>>> 4f6b3c08
     for i in tqdm(range(nrcols),
                   disable=not verbose,
                   desc="Calculating moment matrix    "):
         for j in range(i, nrcols):
             mon1, mon2 = cols[i], cols[j]
-<<<<<<< HEAD
-            if mon1.size <= 1 and mon2.size <= 1:
-                name = ' '
-                vardic[name] = varidx
-                momentmatrix[i, j] = vardic[name]
-                varidx += 1
-            else:
-                mon = dot_fn(mon1, mon2)
-                if not mon_is_zero(mon):
-                    mon  = to_canonical(mon)
-                    name = to_name(mon, names)
-                    if name not in vardic:
-                        mon_rev  = to_canonical(dot_mon(mon2, mon1))
-                        rev_name = to_name(mon_rev, names)
-                        if rev_name not in vardic:
-                            vardic[name] = varidx
-                            if not np.array_equal(mon, mon_rev):
-                                vardic[rev_name] = varidx
-                            varidx += 1
-                        else:
-                            vardic[name] = vardic[rev_name]
-                        momentmatrix[i, j] = vardic[name]
-                    else:
-                        momentmatrix[i, j] = vardic[name]
-                    if i != j:
-                        # Note: We assume a REAL moment matrix
-                        momentmatrix[j, i] = momentmatrix[i, j]
-    return momentmatrix, vardic
-=======
-            # if mon1.size <= 1 and mon2.size <= 1:
-            #     #print(mon1,mon2)
-            #     from_canonical_mon_to_idx_dict[name] = varidx
-            #     from_idx_to_canonical_mon_dict[varidx] = tuple() #Represents no multiplication, i.e. 1.
-            #     momentmatrix[i, j] = varidx
-            #     varidx += 1
-            # else:
             if not commuting:
                 mon_v1 = dot_mon(mon1, mon2, lexorder)
             else:
@@ -1295,9 +876,6 @@
                     mon_v1 = to_canonical(mon_v1, notcomm, lexorder).astype(dtype)
                     mon_v2 = to_canonical(dot_mon(mon2, mon1, lexorder), notcomm, lexorder).astype(dtype)
                     mon_hash = min(mon_v1.tobytes(), mon_v2.tobytes())
-                    # mon_v1_as_tuples = to_tuples(mon_v1)
-                    # mon_v2_as_tuples = to_tuples(mon_v2)
-                    # mon_as_tuples = sorted([mon_v1_as_tuples, mon_v2_as_tuples])[0]  # Would be better to use np.lexsort
 
                 else:
                     mon = remove_projector_squares(mon_v1).astype(dtype)
@@ -1312,79 +890,8 @@
                     momentmatrix[i, j] = varidx
                     momentmatrix[j, i] = varidx
                     varidx += 1
-                # if mon_as_tuples not in canonical_mon_to_idx_dict.keys():
-                #     canonical_mon_to_idx_dict[mon_as_tuples] = varidx
-                #     momentmatrix[i, j] = varidx
-                #     momentmatrix[j, i] = varidx
-                #     varidx += 1
-                # else:
-                #     known_varidx = canonical_mon_to_idx_dict[mon_as_tuples]
-                #     momentmatrix[i, j] = known_varidx
-                #     momentmatrix[j, i] = known_varidx
     return momentmatrix.todense(), canonical_mon_to_idx_dict
 
-
-# def calculate_momentmatrix_commuting(cols: np.ndarray,
-#                                      verbose: int = 0
-#                                      ) -> np.ndarray:
-#     """See description of 'calculate_momentmatrix'. The same, but we further
-#     assume everything commutes with everything.
-#
-#     Parameters
-#     ----------
-#     cols : np.ndarray
-#         List of np.ndarray representing the generating set.
-#     names : np.ndarray
-#         The string names of each party.
-#     verbose : int, optional
-#         How descriptive the prints are, by default 0.
-#
-#     Returns
-#     -------
-#     Tuple[np.ndarray, Dict]
-#         The moment matrix, where each entry (i,j) stores the
-#         integer representation of a monomial. The Dict is a a
-#         mapping from string representation of monomial to integer
-#         representation.
-#     """
-#     nrcols = len(cols)
-#
-#     vardic = {}
-#     momentmatrix = scipy.sparse.lil_matrix((nrcols, nrcols), dtype=np.uint32)
-#     if np.array_equal(cols[0], np.array([0])):
-#         # Some function doesnt like [0] and needs [[0]]
-#         cols[0] = np.array([cols[0]])
-#     iteration = 0
-#     varidx = 1  # We start from 1 because 0 is reserved for 0
-#     for i in tqdm(range(nrcols), disable=not verbose,
-#                   desc="Calculating moment matrix"):
-#         for j in range(i, nrcols):
-#             mon1, mon2 = cols[i], cols[j]
-#             if mon1.size <= 1 and mon2.size <= 1:
-#                 name = ' '
-#                 vardic[name] = varidx
-#                 momentmatrix[i, j] = vardic[name]
-#                 varidx += 1
-#             else:
-#                 mon = dot_mon_commuting(mon1, mon2)
-#                 if mon_is_zero(mon):
-#                     # If sparse, we don't need this, but for readibility...
-#                     momentmatrix[i, j] = 0
-#                 else:
-#                     name = to_name(remove_projector_squares(mon), names)
-#                     if name not in vardic:
-#                         vardic[name] = varidx
-#                         momentmatrix[i, j] = vardic[name]
-#                         varidx += 1
-#                     else:
-#                         momentmatrix[i, j] = vardic[name]
-#                     if i != j:
-#                         # Assuming a REAL moment matrix!!
-#                         momentmatrix[j, i] = momentmatrix[i, j]
-#             iteration += 1
-#     return momentmatrix, vardic
-
-################################################################################
 
 def factorize_monomial(raw_monomial: np.ndarray,
                        canonical_order=True
@@ -1440,7 +947,6 @@
      array([[3, 6, 6, 0, 0, 0]])]
 
     """
-    # monomial = np.array(monomial, dtype=np.ubyte)
     if len(raw_monomial) == 0:
         return [raw_monomial]
 
@@ -1482,30 +988,6 @@
     # We would like to have a canonical ordering of the factors.
     if canonical_order:
         disconnected_components = tuple(sorted(disconnected_components, key=to_hashable))
-
-    # TODO: Why did we have this reordering code? Was it relevant for _build_cols_from_col_specs?
-
-    # # Order each factor as determined by the input monomial. We store the
-    # # the positions in the monomial, so we can read it off afterwards.
-    # # Method taken from
-    # # https://stackoverflow.com/questions/64944815/
-    # # sort-a-list-with-duplicates-based-on-another-
-    # # list-with-same-items-but-different
-    # monomial = monomial.tolist()
-    # indexes = defaultdict(deque)
-    # for i, x in enumerate(monomial):
-    #     indexes[tuple(x)].append(i)
-    #
-    # for idx, component in enumerate(disconnected_components):
-    #     # ordered_component = sorted(component.tolist(),
-    #     #                            key=lambda x: monomial.index(x))
-    #     ids = sorted([indexes[tuple(x)].popleft() for x in component.tolist()])
-    #     ordered_component = [monomial[id] for id in ids]
-    #     disconnected_components[idx] = np.array(ordered_component)
-    #
-    # # Order independent factors canonically
-    # disconnected_components = sorted(disconnected_components,
-    #                                  key=lambda x: x[0].tolist())
 
     return disconnected_components
 
@@ -1583,12 +1065,4 @@
         else:
             m1 = np.array([mon_lexorder[0]])
             m2 = mon_lexorder[1:]
-            return np.concatenate((m1, nb_to_canonical_lexinput(m2, notcomm)))
-
-
-    #def to_comm(monomial, notcomm, lexorder):
-
-
-
-
->>>>>>> 4f6b3c08
+            return np.concatenate((m1, nb_to_canonical_lexinput(m2, notcomm)))