"""
This file contains the functions to send the problems to SDP solvers.
@authors: Alejandro Pozas-Kerstjens, Emanuel-Cristian Boghiu and Elie Wolfe
"""
import numpy as np
import sys

from scipy.sparse import lil_matrix, dok_matrix
from typing import Dict, Tuple

def solveSDP_MosekFUSION(maskmatrices_name_dict: lil_matrix,
                         objective={1: 0.}, known_vars={0: 0., 1: 1.},
                         semiknown_vars={}, positive_vars=[],
                         verbose=0, feas_as_optim=False,
                         solverparameters={}, var_lowerbounds={},
                         var_upperbounds={}, var_inequalities=[],
                         var_equalities=[], solve_dual=True,
                         process_constraints=True
                         ) -> Tuple[Dict, float, str]:
    r"""Internal function to solve the SDP with the `MOSEK Fusion API
    <https://docs.mosek.com/latest/pythonfusion/index.html>`_.

    Now follows an extended description of how the SDP is encoded. In general,
    it is prefered to solve using the dual formulation, which is the default.

    The primal is written as follows:

    .. math::

        \text{max}\quad & c_0 + c\cdot x\\
        \text{s.t.}\quad & F_0 + \sum F_i x_i \succeq 0

    :math:`F_0` is the constant entries of the moment matrix, and :math:`F_i` is
    the matrix whose entry :math:`(n,m)` stores the value of the coefficient of
    the moment :math:`x_i` at position :math:`(n,m)` in the moment matrix.

    The dual of the equation above is:

    .. math::

        \text{min}\quad & c_0+\text{Tr}(Z\cdot F_0)\\
        \text{s.t.}\quad & \text{Tr}(Z\cdot F_i) = - c_i \,\forall\, i,\\
        &Z \succeq 0.

    Typically, all the probability information is stored in :math:`F_0`, and the
    coefficients :math:`F_i` do not depend on the probabilities. However, if we
    use LPI constraints (see, e.g., `arXiv:2203.16543
    <http://www.arxiv.org/abs/2203.16543/>`_), then :math:`F_i` can depend on
    the probabilities. The form of the SDP does not change, in any case.

    If we have a constant objective function, then we have a feasibility
    problem. It can be rewritten into the following optimization problem:

    .. math::
        \text{max}\quad&\lambda\\
        \text{s.t.}\quad& F_0 + \sum F_i x_i - \lambda \cdot 1 \succeq 0,

    which achieves :math:`\lambda\geq 0` if the original problem is feasible and
    :math:`\lambda<0` otherwise. The dual of this problem is:

    .. math::
        \text{min}\quad & \text{Tr}(Z\cdot F_0) \\
        \text{s.t.}\quad & \text{Tr}(Z\cdot F_i) = 0 \,\forall\, i,\\
            & Z \succeq 0,\,\text{Tr} Z = 1.

    This still allows for the extraction of certificates. If we use a
    :math:`Z_{P_1}` obtained from running the problem above on the probability
    distribution :math:`P_1`, and we find that
    :math:`\text{Tr}[Z_{P_1}\cdot F_0(P_2)] < 0`, then clearly this is an upper
    bound of the optimal value of the problem, and thus we can certify that the
    optimisation will be negative when using :math:`P_2`.

    If we have upper and lower bounds on the variables, the problems change as
    follows:

    .. math::
        \text{max}\quad & c_0 + c\cdot x \\
        \text{s.t.}\quad & F_0 + \sum F_i x_i \succeq 0,\\
        & x_i - l_i \geq 0,\\
        & u_i - x_i \geq 0,

    with dual:

    .. math::
        \text{min}\quad & \text{Tr}(Z\cdot F_0 - L\cdot l + U\cdot u) \\
        \text{s.t.}\quad & \text{Tr}(Z \cdot F_i) = -c_i+U_i-L_i \,\forall\,i,\\
        & Z \succeq 0,\,L \geq 0,\,U \geq 0.

    The relaxed feasibility problems change accordingly.

    Parameters
    ----------
    positionsmatrix : scipy.sparse.lil_matrix
        Matrix of positions of the monomials in the moment matrix.
    objective : dict, optional
        Dictionary with keys as monomials and as values the monomial's
        coefficient in the objective function. By default ``{1: 0.}``
    known_vars : dict, optional
        Dictionary of values for monomials (keys). By default ``{0: 0., 1: 1.}``
    semiknown_vars : dict, optional
        Dictionary encoding proportionality constraints between
        different monomials. By default ``{}``.
    var_lowerbounds : dict, optional
        Dictionary of lower bounds for monomials. By default ``{}``.
    var_upperbounds : dict, optional
        Dictionary of upper bounds for monomials. By default ``{}``.
    var_inequalities : list, optional
        List of inequalities enconded as dictionaries of coefficients. By
        default ``[]``.
    var_equalities : list, optional
        List of equalities enconded as dictionaries of coefficients. By default
        ``[]``.
    solve_dual : bool, optional
        Whether to solve the dual (True) or primal (False) formulation. By
        default ``True``.
    verbose : int, optional
        How much information to display to the user. By default ``0``.
    feas_as_optim : bool, optional
        Whether to treat feasibility problems, where the objective is,
        constant, as an optimisation problem. By default ``False``.
    solverparameters : dict, optional
        Dictionary of parameters to pass to the MOSEK solver, see `MOSEK's
        documentation
        <https://docs.mosek.com/latest/pythonfusion/solver-parameters.html>`_.
        By default ``{}``.

    Returns
    -------
    Tuple[Dict, float, str]
        The first element of the tuple is a dictionary containing the
        optimisation information such as the 1) primal objective value,
        2) the moment matrix, 3) the dual values, 4) the certificate and
        a 5) dictionary of values for the monomials, in the following keys in
        the same order: 1) ``sol``, 2) ``G``, 3) ``Z``, 4) ``dual_certificate``,
        5) ``xi``. The second element is the objective value and the last is the
        problem status.
    """
    import mosek
    from mosek.fusion import Matrix, Model, ObjectiveSense, Expr, Domain, \
        OptimizeError, SolutionError, \
        AccSolutionStatus, ProblemStatus

    if verbose > 1:
        from time import perf_counter
        t0 = perf_counter()
        print('Starting pre-processing for the SDP solver.')

<<<<<<< HEAD
    CONSTANT_KEY = '1'  # If we hash monomials differently, we might
    # need to change the hash of the constant/offset term
    # from the number 1 to something else.
    # The rest of the code should be insensitive to
    # the hash except this line (ideally).

    # variables = set(positionsmatrix.flatten())
    # positionsmatrix = positionsmatrix.astype(np.uint16)
    # mat_dim = positionsmatrix.shape[0]
    # F0 = scipy.sparse.lil_matrix((mat_dim,mat_dim))
    # Fi = {}
    # for x in variables:
    #     coeffmat = scipy.sparse.lil_matrix((mat_dim,mat_dim))
    #     coeffmat[scipy.sparse.find(positionsmatrix == x)[:2]] = 1
    #     Fi[x] = coeffmat
    known_vars_without_zero = known_vars.copy()
=======
    CONSTANT_KEY = '1'
    for equality in var_equalities:
        if CONSTANT_KEY not in equality:
            equality[CONSTANT_KEY] = 0
    for inequality in var_inequalities:
        if CONSTANT_KEY not in inequality:
            inequality[CONSTANT_KEY] = 0

>>>>>>> d053ae84
    Fi = maskmatrices_name_dict.copy()
    # We should not have the Zero monomial here
    try:
        del Fi['0']
    except KeyError:
        pass
    try:
        del known_vars_without_zero['0']
    except KeyError:
        pass


    Fi = {k: lil_matrix(v, dtype=float) for k, v in Fi.items()}
    variables = set(list(Fi.keys()))
    mat_dim   = Fi[next(iter(Fi))].shape[0]
    F0        = lil_matrix((mat_dim, mat_dim))

    # Sanity check
    if verbose > 1:
        for eq in var_equalities:
            for var in eq:
                assert var in variables, f"Variable {var} in equality {eq} not in variables."
        for ineq in var_inequalities:
            for var in ineq:
                assert var in variables, f"Variable {var} in equality {eq} not in variables."

    if process_constraints:
        # For positive variables, override the lower bound to be 0 if it is smaller
        for x in positive_vars:
            try:
                if var_lowerbounds[x] < 0:
                    var_lowerbounds[x] = 0
            except KeyError:
                var_lowerbounds[x] = 0

    # Remove variables that are fixed by known_vars from the list of
    # variables, and also remove the corresponding entries for its upper
    # and lower bounds.
    for x, xval in known_vars_without_zero.items():
        F0 += xval * Fi[x]
        variables.remove(x)
        # We do not delete Fi[x] because we need them later for the certificate.
        # Now update the bounds for known variables.
        if x in var_lowerbounds:
            if var_lowerbounds[x] >= xval:
                # We warn the user when these are incompatible, but the
                # program will continue.
                UserWarning(
                    "Lower bound {} for variable {}".format(var_lowerbounds[x], x) +
                    " is incompatible with the known value {}.".format(xval) +
                    " The lower bound will be ignored.")
            del var_lowerbounds[x]
        if x in var_upperbounds:
            if var_upperbounds[x] <= xval:
                UserWarning(
                    "Upper bound {} for variable {}".format(var_upperbounds[x], x) +
                    " is incompatible with the known value {}.".format(xval) +
                    " The upper bound will be ignored.")
            del var_upperbounds[x]
        for equality in var_equalities:
            if x != CONSTANT_KEY and x in equality:
                equality[CONSTANT_KEY] += equality[x] * xval
                del equality[x]
        for inequality in var_inequalities:
            if x != CONSTANT_KEY and x in inequality:
                inequality[CONSTANT_KEY] += inequality[x] * xval
                del inequality[x]

<<<<<<< HEAD
    if process_constraints:
        # If some variable is semiknown, then this is the same as a constraint
        # of the form x_i = a_i * x_j. Imposing this constraint is equivalent
        # to adding to the coeffmat of x_j  the expression a_i * (coeffmat of x_i),
        # and removing the coeffmat of x_i. Note: this also accounts for the case
        # where x_j is not found anywhere else in the moment matrix.
        for x, (c, x2) in semiknown_vars.items():
            Fi[x2] += c * Fi[x]
            variables.remove(x)

            del Fi[x]  # We can safely delete Fi[x].

            # TODO Is worthile to consider the compatibility of lower and upper
            # bounds of variables involved in LPI constraints? I would say no.
            # For our usecase, it should not happen that we have one upper bound
            # for one variable and lower bound for the other variable such that
            # the constraint can never be satisfied, but as a general NPO package,
            # this might happen.
            if x in var_lowerbounds and x2 in var_lowerbounds:
                del var_lowerbounds[x]
            if x in var_upperbounds and x2 in var_upperbounds:
                del var_upperbounds[x]
            for equality in var_equalities:
                if x in equality:
                    try:
                        equality[x2] += c * equality[x]
                    except KeyError:
                        equality[x2] = c * equality[x]
                    del equality[x]
            for inequality in var_inequalities:
                if x in inequality:
                    try:
                        inequality[x2] += c * inequality[x]
                    except KeyError:
                        inequality[x2] = c * inequality[x]
                    del inequality[x]
    else:
        # If we do not process the semi-known constraints, we add them as 
        # equality constraints.
        for x, (c, x2) in semiknown_vars.items():
            var_equalities.append({x: 1, x2: -c})
=======
    # If some variable is semiknown, then this is the same as a constraint
    # of the form x_i = a_i * x_j. Imposing this constraint is equivalent
    # to adding to the coeffmat of x_j  the expression a_i * (coeffmat of x_i),
    # and removing the coeffmat of x_i. Note: this also accounts for the case
    # where x_j is not found anywhere else in the moment matrix.
    for x, (c, x2) in semiknown_vars.items():
        Fi[x2] += c * Fi[x]
        variables.remove(x)

        del Fi[x]
        if x in var_lowerbounds and x2 in var_lowerbounds:
            del var_lowerbounds[x]
        if x in var_upperbounds and x2 in var_upperbounds:
            del var_upperbounds[x]
        for equality in var_equalities:
            if x in equality:
                try:
                    equality[x2] += c * equality[x]
                except KeyError:
                    equality[x2] = c * equality[x]
                del equality[x]
        for inequality in var_inequalities:
            if x in inequality:
                try:
                    inequality[x2] += c * inequality[x]
                except KeyError:
                    inequality[x2] = c * inequality[x]
                del inequality[x]
>>>>>>> d053ae84

    var2index = {x: i for i, x in enumerate(variables)}

    # Calculate the matrices A, C and vectors b, d such that
    # Ax + b >= 0, Cx + d == 0.
    b = dok_matrix((len(var_inequalities), 1))
    for i, inequality in enumerate(var_inequalities):
        if CONSTANT_KEY in inequality:
            b[i, 0] = inequality[CONSTANT_KEY]

    A = dok_matrix((len(var_inequalities), len(variables)))
    for i, inequality in enumerate(var_inequalities):
        for x, c in inequality.items():
            if x != CONSTANT_KEY:
                A[i, var2index[x]] = c

    d = dok_matrix((len(var_equalities), 1))
    for i, equality in enumerate(var_equalities):
        if CONSTANT_KEY in equality:
            d[i, 0] = equality[CONSTANT_KEY]

    C = dok_matrix((len(var_equalities), len(variables)))
    for i, equality in enumerate(var_equalities):
        for x, c in equality.items():
            if x != CONSTANT_KEY:
                C[i, var2index[x]] = c

    # Before converting to MOSEK format, it is useful to keep indices of where
    # F0, Fi are nonzero, as it seems to be more difficult to extract later.
    ij_F0_nonzero = [(i, j) for (i, j) in zip(*F0.nonzero()) if j >= i]
    ij_Fi_nonzero = {x: [(i, j) for (i, j) in zip(*Fi[x].nonzero()) if j >= i]
                     for x in variables}

    # Convert to MOSEK format.
    b = Matrix.sparse(*b.shape, *b.nonzero(), b[b.nonzero()].A[0])
    # A = Matrix.sparse(*A.shape, *A.nonzero(), A[A.nonzero()].A[0])
    d = Matrix.sparse(*d.shape, *d.nonzero(), d[d.nonzero()].A[0])
    # C = Matrix.sparse(*C.shape, *C.nonzero(), C[C.nonzero()].A[0])
    F0 = Matrix.sparse(*F0.shape, *F0.nonzero(), F0[F0.nonzero()].A[0])
    for x in variables:
        F = Fi[x]
        Fi[x] = Matrix.sparse(*F.shape, *F.nonzero(), F[F.nonzero()].A[0])

    # Find if the objective is constant.
    # We can safely assume that with the known_constraints, all known variables
    # in the objective have already been removed, and added to
    # objective[CONSTANT_KEY]. However, just to be certain, we will
    # do this step also here.
    for x, val in known_vars_without_zero.items():
        if x in objective and x != CONSTANT_KEY:
            objective[CONSTANT_KEY] += val * objective[x]
            del objective[x]
    constant_objective = False
    if list(objective.keys()) == [CONSTANT_KEY]:
        constant_objective = True
        if verbose > 1:
            print('Constant objective detected. Treating the problem as ' +
                  'a feasibility problem.')

    if var_lowerbounds:
        lowerbounded_var2idx = {x: i for i, x in enumerate(var_lowerbounds)}
    if var_upperbounds:
        upperbounded_var2idx = {x: i for i, x in enumerate(var_upperbounds)}

    if verbose > 1:
        print('Pre-processing took', format(perf_counter() - t0, ".4f"), "seconds.")
        t0 = perf_counter()
    if verbose > 0:
        print("Building the model...")

    M = Model('InflationSDP')

    if solve_dual:
        # Define variables
        Z = M.variable('Z', Domain.inPSDCone(mat_dim))
        if var_lowerbounds:
            L = M.variable('L', len(var_lowerbounds), Domain.greaterThan(0))
        if var_upperbounds:
            U = M.variable('U', len(var_upperbounds), Domain.greaterThan(0))
        if var_inequalities:
            I = M.variable('I', len(var_inequalities), Domain.greaterThan(0))
            # It seems MOSEK Fusion API does not allow to pick index i
            # of an expression (A^T I)_i, so this does it manually row by row.
            A = A.tocsr()
            AtI = []  # \sum_j I_j A_ji as i-th entry of AtI
            for i in range(len(variables)):
                slice_ = A[:, i]
                slice_moseksparse = Matrix.sparse(*slice_.shape,
                                                  *slice_.nonzero(),
                                                  slice_[slice_.nonzero()].A[0])
                AtI.append(Expr.dot(slice_moseksparse, I))
        if var_equalities:
            E = M.variable('E', len(var_equalities), Domain.unbounded())
            C = C.tocsr()
            CtI = []  # \sum_j E_j C_ji as i-th entry of CtI
            for i in range(len(variables)):
                slice_ = C[:, i]
                slice_moseksparse = Matrix.sparse(*slice_.shape,
                                                  *slice_.nonzero(),
                                                  slice_[slice_.nonzero()].A[0])
                CtI.append(Expr.dot(slice_moseksparse, E))

        # Define and set objective function
        # Tr Z F0 - L·lb + U·ub + I·b + E·d + c0
        mosek_obj = Expr.dot(Z, F0)
        if var_lowerbounds:
            mosek_obj = Expr.sub(mosek_obj,
                                 Expr.dot(L, list(var_lowerbounds.values())))
        if var_upperbounds:
            mosek_obj = Expr.add(mosek_obj,
                                 Expr.dot(U, list(var_upperbounds.values())))
        if var_inequalities:
            mosek_obj = Expr.add(mosek_obj, Expr.dot(I, b))
        if var_equalities:
            mosek_obj = Expr.add(mosek_obj, Expr.dot(E, d))
        if (not constant_objective) and (not feas_as_optim):
            mosek_obj = Expr.add(mosek_obj, float(objective[CONSTANT_KEY]))

        M.objective(ObjectiveSense.Minimize, mosek_obj)

        # Add constraints
        ci_constraints = []
        for i, x in enumerate(variables):
            lhs = Expr.dot(Z, Fi[x])
            ci  = objective[x] if x in objective else 0
            lhs = Expr.add(lhs, float(ci))
            if x in var_upperbounds:
                lhs = Expr.sub(lhs, U.index(upperbounded_var2idx[x]))
            if x in var_lowerbounds:
                lhs = Expr.add(lhs, L.index(lowerbounded_var2idx[x]))
            if var_inequalities:
                lhs = Expr.add(lhs, AtI[i])
            if var_equalities:
                lhs = Expr.add(lhs, CtI[i])

            # Tr Z Fi + ci - Ui + Li + \sum_j I_j A_ji + \sum_j E_j A_ji = 0
            ci_constraints.append(M.constraint(f'c{i}', lhs, Domain.equalsTo(0)))

        if feas_as_optim:
            # When solving a feasibility problem as max t st M + t*1 >= 0, we
            # have an extra Fi = 1, so we add the corresponding constraint,
            # Tr Z = 1.
            ci_constraints.append(M.constraint('trZ=1', Expr.dot(Z, Matrix.eye(mat_dim)),
                                               Domain.equalsTo(1)))
    else:
        # Set up the problem in primal formulation
        # Define variables
        x_mosek = M.variable('x', len(variables), Domain.unbounded())

        # Add upper and lower bounds
        if var_lowerbounds:
            lb_constraints = []
            for x, val in var_lowerbounds.items():
                try:
                    # x_i - lb_i >= 0
                    lb_constraints.append(M.constraint(
                        Expr.sub(x_mosek.index(var2index[x]),
                                 float(val)),
                        Domain.greaterThan(0)))
                except KeyError:
                    pass
        if var_upperbounds:
            ub_constraints = []
            for x, val in var_upperbounds.items():
                try:
                    # ub_i - x_i >= 0
                    ub_constraints.append(M.constraint(
                        Expr.sub(float(val),
                                 x_mosek.index(var2index[x])),
                        Domain.greaterThan(0)))
                except KeyError:
                    pass

        if var_inequalities:
            A_mosek = Matrix.sparse(*A.shape, *A.nonzero(), A[A.nonzero()].A[0])
            ineq_constraint = M.constraint('Ineq', Expr.add(Expr.mul(A_mosek, x_mosek),
                                                    b),
                                           Domain.greaterThan(0))
        if var_equalities:
            C_mosek = Matrix.sparse(*C.shape, *C.nonzero(), C[C.nonzero()].A[0])
            eq_constraint = M.constraint('Eq', Expr.add(Expr.mul(C_mosek, x_mosek), d),
                                         Domain.equalsTo(0))

        G = M.variable("G", Domain.inPSDCone(mat_dim))
        if constant_objective and feas_as_optim:
            lam = M.variable('lam', 1, Domain.unbounded())

        # Add constraints
        constraints = np.empty((mat_dim, mat_dim), dtype=object)
        for i in range(mat_dim):
            for j in range(i, mat_dim):
                constraints[i, j] = G.index(i, j)
        for i, j in ij_F0_nonzero:
            constraints[i ,j] = Expr.sub(constraints[i, j], F0.get(i, j))
        for i, xi in enumerate(variables):
            for i_, j_ in ij_Fi_nonzero[xi]:
                constraints[i_, j_] = Expr.sub(constraints[i_, j_],
                                             Expr.mul(Fi[xi].get(i_, j_),
                                                      x_mosek.index(i)))
        if constant_objective and feas_as_optim:
            for i in range(mat_dim):
                # Put lam on the diagonal
                constraints[i, i] = Expr.add(constraints[i, i], lam)
        for i in range(mat_dim):
            for j in range(i, mat_dim):
                # G(i,j) - F0(i,j) - sum_i xi Fi(i,j) = 0
                M.constraint(constraints[i, j], Domain.equalsTo(0))

        # Set objective function
        if constant_objective:
            if feas_as_optim:
                mosek_obj = lam
            else:
                mosek_obj = float(objective[CONSTANT_KEY])
        else:
            mosek_obj = float(objective[CONSTANT_KEY])
            for xi, ci in objective.items():
                if xi != CONSTANT_KEY:
                    mosek_obj = Expr.add(mosek_obj,
                                         Expr.mul(float(ci),
                                                  x_mosek.index(var2index[xi])))

        M.objective(ObjectiveSense.Maximize, mosek_obj)

    if verbose > 1:
        print('Model built in', format(perf_counter() - t0, ".4f"), 'seconds.')
        M.writeTask('InflationSDPModel.ptf')
        print('Model saved to InflationSDPModel.ptf.')
        t0 = perf_counter()
    if verbose > 0:
        print("Solving the model...")

    # Solving and readout
    xmat, ymat, primal, dual = None, None, None, None
    xmat = np.zeros((mat_dim, mat_dim))
    try:
        if verbose > 1:
            M.setLogHandler(sys.stdout)

        if solverparameters:
            for param, val in solverparameters.items():
                M.setSolverParam(param, val)

        M.acceptedSolutionStatus(AccSolutionStatus.Anything)

        M.solve()

        if solve_dual:
            ymat = Z.level().reshape([mat_dim, mat_dim])
            xmat = F0.getDataAsArray().reshape((mat_dim, mat_dim))
            x_values = {}
            for i, x in enumerate(variables):
                x_values[x] = -ci_constraints[i].dual()[0]
                xmat = xmat + (x_values[x] *
                             Fi[x].getDataAsArray().reshape((mat_dim, mat_dim)))
        else:
            ymat = G.dual().reshape([mat_dim, mat_dim])
            xmat = G.level().reshape([mat_dim, mat_dim])
            x_values = {x: val for x, val in zip(variables, x_mosek.level())}

        status = M.getProblemStatus()
        if status == ProblemStatus.PrimalAndDualFeasible:
            status_str = 'feasible'
            primal = M.primalObjValue()
            dual = M.dualObjValue()

        elif status in [ProblemStatus.DualInfeasible,
                        ProblemStatus.PrimalInfeasible]:
            status_str = 'infeasible'
        elif status == ProblemStatus.Unknown:
            status_str = 'unknown'
            # The solutions status is unknown. The termination code
            # indicates why the optimizer terminated prematurely.
            if verbose > 0:
                print("The solution status is unknown.")
                symname, desc = mosek.Env.getcodedesc(
                    mosek.rescode(int(M.getSolverIntInfo("optimizeResponse"))))
                print("   Termination code: {0} {1}".format(symname, desc))
        else:
            status_str = 'other'
            print("Another unexpected problem, status {0}".format(status) +
                  " has been obtained.")
    except OptimizeError as e:
        print("Optimization failed. Error: {0}".format(e))
        return None, None, None
    except SolutionError as e:
        status = M.getProblemStatus()
        print("Solution status: {}. Error: {0}".format(status, e))
        return None, None, status
    except Exception as e:
        print("Unexpected error: {0}".format(e))
        return None, None, None

    if status_str in ['feasible', 'infeasible']:
        # c0
        certificate = {CONSTANT_KEY: objective[CONSTANT_KEY]}
        if constant_objective and feas_as_optim:
            # For feasibility as optimization we don't need the offset c0
            certificate[CONSTANT_KEY] = 0
        # + Tr Z F0 = \sum_i x_{known i} * F_{known i}
        for x in known_vars_without_zero:
            support = Fi[x].nonzero()
            certificate[x] = np.dot(ymat[support], Fi[x][support].A[0])
        # - L · lb
        if var_lowerbounds:
            if solve_dual:
                Lvalues = L.level()
            else:
                Lvalues = [-c.dual() for c in lb_constraints]
            for i, (x, lb) in enumerate(var_lowerbounds.items()):
                certificate[CONSTANT_KEY] -= Lvalues[i] * lb
        # + U · ub
        if var_upperbounds:
            if solve_dual:
                Uvalues = U.level()
            else:
                Uvalues = [-c.dual() for c in ub_constraints]
            for i, (x, ub) in enumerate(var_upperbounds.items()):
                certificate[CONSTANT_KEY] += Uvalues[i] * ub
        # + I · b
        if var_inequalities:
            Ivalues = I.level() if solve_dual else -ineq_constraint.dual()
            certificate[CONSTANT_KEY] += Ivalues @ b.getDataAsArray()
        # + E · d
        if var_equalities:
            Evalues = E.level() if solve_dual else -eq_constraint.dual()
            certificate[CONSTANT_KEY] += Evalues @ d.getDataAsArray()

        # For debugging purposes
        if status_str == 'feasible' and verbose > 1:
            TOL = 1e-8  # Constraint tolerance
            for x, lb in var_lowerbounds.items():
                if x in x_values:
                    if x_values[x] - lb <= -TOL:
                        print(f'Warning: Lower bound violated for {x} by {x_values[x] - lb}')
            for x, ub in var_upperbounds.items():
                if x in x_values:
                    if ub - x_values[x] <= -TOL:
                        print(f'Warning: Upper bound violated for {x} by {ub - x_values[x]}')
            if var_inequalities:
                x = (A.todense() @ np.array(list(x_values.values())) + \
                                b.getDataAsArray()).A[0]
                if np.any(x < -TOL):
                    print(f'Warning: Inequality constraints not satisfied to {TOL} precision.')
                    print(f'Inequality constraints and their deviation from 0:')
                    print([(ineq, x[i]) for i, (violated, ineq) 
                           in enumerate(zip(x < -TOL, var_inequalities))
                           if violated])
            if var_equalities:
                x = (C.todense() @ np.array(list(x_values.values())) + \
                                    d.getDataAsArray()).A[0]
                if np.any(np.abs(x) > TOL):
                    print(f'Warning: Equality constraints not satisfied to {TOL} precision.')
                    print(f'Equality constraints and their deviation from 0:')
                    print([(eq, x[i]) for i, (violated, eq) 
                           in enumerate(zip(np.abs(x) > TOL, var_equalities))
                           if violated])

        vars_of_interest = {'sol': primal, 'G': xmat, 'Z': ymat,
                            'dual_certificate': certificate,
                            'x': x_values}

        return vars_of_interest, primal, status_str
    else:
        return None, None, status_str<|MERGE_RESOLUTION|>--- conflicted
+++ resolved
@@ -145,34 +145,11 @@
         t0 = perf_counter()
         print('Starting pre-processing for the SDP solver.')
 
-<<<<<<< HEAD
-    CONSTANT_KEY = '1'  # If we hash monomials differently, we might
-    # need to change the hash of the constant/offset term
-    # from the number 1 to something else.
-    # The rest of the code should be insensitive to
-    # the hash except this line (ideally).
-
-    # variables = set(positionsmatrix.flatten())
-    # positionsmatrix = positionsmatrix.astype(np.uint16)
-    # mat_dim = positionsmatrix.shape[0]
-    # F0 = scipy.sparse.lil_matrix((mat_dim,mat_dim))
-    # Fi = {}
-    # for x in variables:
-    #     coeffmat = scipy.sparse.lil_matrix((mat_dim,mat_dim))
-    #     coeffmat[scipy.sparse.find(positionsmatrix == x)[:2]] = 1
-    #     Fi[x] = coeffmat
+
+    CONSTANT_KEY = '1'  
     known_vars_without_zero = known_vars.copy()
-=======
-    CONSTANT_KEY = '1'
-    for equality in var_equalities:
-        if CONSTANT_KEY not in equality:
-            equality[CONSTANT_KEY] = 0
-    for inequality in var_inequalities:
-        if CONSTANT_KEY not in inequality:
-            inequality[CONSTANT_KEY] = 0
-
->>>>>>> d053ae84
     Fi = maskmatrices_name_dict.copy()
+    
     # We should not have the Zero monomial here
     try:
         del Fi['0']
@@ -240,7 +217,6 @@
                 inequality[CONSTANT_KEY] += inequality[x] * xval
                 del inequality[x]
 
-<<<<<<< HEAD
     if process_constraints:
         # If some variable is semiknown, then this is the same as a constraint
         # of the form x_i = a_i * x_j. Imposing this constraint is equivalent
@@ -282,36 +258,6 @@
         # equality constraints.
         for x, (c, x2) in semiknown_vars.items():
             var_equalities.append({x: 1, x2: -c})
-=======
-    # If some variable is semiknown, then this is the same as a constraint
-    # of the form x_i = a_i * x_j. Imposing this constraint is equivalent
-    # to adding to the coeffmat of x_j  the expression a_i * (coeffmat of x_i),
-    # and removing the coeffmat of x_i. Note: this also accounts for the case
-    # where x_j is not found anywhere else in the moment matrix.
-    for x, (c, x2) in semiknown_vars.items():
-        Fi[x2] += c * Fi[x]
-        variables.remove(x)
-
-        del Fi[x]
-        if x in var_lowerbounds and x2 in var_lowerbounds:
-            del var_lowerbounds[x]
-        if x in var_upperbounds and x2 in var_upperbounds:
-            del var_upperbounds[x]
-        for equality in var_equalities:
-            if x in equality:
-                try:
-                    equality[x2] += c * equality[x]
-                except KeyError:
-                    equality[x2] = c * equality[x]
-                del equality[x]
-        for inequality in var_inequalities:
-            if x in inequality:
-                try:
-                    inequality[x2] += c * inequality[x]
-                except KeyError:
-                    inequality[x2] = c * inequality[x]
-                del inequality[x]
->>>>>>> d053ae84
 
     var2index = {x: i for i, x in enumerate(variables)}
 
