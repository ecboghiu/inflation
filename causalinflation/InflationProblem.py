"""
The module creates the inflation scenario associated to a causal structure. See
arXiv:1609.00672 and arXiv:1707.06476 for the original description of inflation.
@authors: Alejandro Pozas-Kerstjens, Emanuel-Cristian Boghiu
"""
import numpy as np
from itertools import chain
from warnings import warn
import methodtools
# from typing import Tuple, List, Union, NewType
from causalinflation.quantum.types import Tuple, Union, NewType

ArrayMonomial = NewType("ArrayMonomial", Union[Tuple[Tuple[int]], np.ndarray])


# from copy import deepcopy
# from types import MappingProxyType


class InflationProblem(object):
<<<<<<< HEAD
    """Class for enconding relevant details concerning the causal compatibility
    scenario.
=======
    """Class for encoding relevant details concerning the causal
    compatibility scenario, e.g., DAG structure, number of inputs
    per party, etc.
>>>>>>> 82087cd2

    Parameters
    ----------
    dag : list, optional
        Dictionary where each key is a hyperedge connecting different
        parties. By default it is a single source connecting all parties.
    outcomes_per_party : list, optional
        Measurement outcome cardinalities. By default ``2`` for all parties.
    settings_per_party : list, optional
        Measurement setting cardinalities. By default ``1`` for all parties.
    inflation_level_per_source : list, optional
<<<<<<< HEAD
        Number of copies per source in the inflated graph. By default ``1`` for
        all sources.
    names : List[int], optional
        Name of each party, default is alphabetical labels, e.g.,
        ``['A', 'B', ...]``.
=======
        Number of copies per source in the inflated graph, by default 1
        for all sources.
    order : List[int], optional
        Name of each party, default is alphabetical labels,
        e.g. ['A', 'B', ...]
>>>>>>> 82087cd2
    verbose : int, optional
        How much information to print. By default ``0``.
    """
<<<<<<< HEAD
    def __init__(self, dag=[], outcomes_per_party=[], settings_per_party=[],
                 inflation_level_per_source=[], names=[], verbose=0):
=======

    def __init__(self,
                 dag=None,
                 outcomes_per_party=tuple(),
                 settings_per_party=tuple(),
                 inflation_level_per_source=tuple(),
                 order=tuple(),
                 verbose=0):
>>>>>>> 82087cd2
        """Initialize the InflationProblem class.
        """
        self.verbose = verbose

        if not outcomes_per_party:
            raise ValueError("Please provide outcomes per party.")
        self.outcomes_per_party = outcomes_per_party
        self.nr_parties = len(self.outcomes_per_party)
        if not settings_per_party:
            if self.verbose > 0:
                print("No settings per party provided, assuming all parties have one setting.")
            self.private_settings_per_party = [1] * self.nr_parties
        else:
            self.private_settings_per_party = settings_per_party
            assert len(
                self.private_settings_per_party) == self.nr_parties, "Different numbers of cardinalities specified for inputs versus outputs."

        # We need to infer the names of the parties. If they are explicitly given, great. Otherwise, use DAG order.
        names_have_been_set_yet = False
        if dag and (not names_have_been_set_yet):
            implicit_names_as_set = set(chain.from_iterable(dag.values()))
            assert (
                        len(implicit_names_as_set) == self.nr_parties), "DAG has a different number of outcome-associated variables than" \
                                                                        + "were given by the user-specified cardinalities."
            if order:
                sanity_check = (implicit_names_as_set.issubset(order) and implicit_names_as_set.issuperset(order))
                if sanity_check:
                    self.names = order
                    names_have_been_set_yet = True
                else:
                    warn(
                        "Names read from DAG do not match names given as keyword argument. IGNORING user-specified names.")
            if not names_have_been_set_yet:
                if len(implicit_names_as_set) > 1:
                    if self.verbose > 0:
                        warn("Order of variables is inferred by the DAG according to lexicographic order.")
                self.names = sorted(implicit_names_as_set)
                names_have_been_set_yet = True
        if order and (not names_have_been_set_yet):
            sanity_check = (len(order) == self.nr_parties)
            if sanity_check:
                self.names = order
                names_have_been_set_yet = True
            else:
                warn("Number of names does not match the user-specified cardinalities. IGNORING user-specified names.")
        if not names_have_been_set_yet:
            self.names = [chr(ord('A') + i) for i in range(self.nr_parties)]

        if not dag:
<<<<<<< HEAD
            if verbose > 0:
                warn("Hypergraph must be a non-empty list of lists. " +
                    "Defaulting to one global source.")
            self.hypergraph = np.array([[1]*self.nr_parties], dtype=np.uint8)
        else:
            self.hypergraph, self.graph_equalities = \
                                                    self._dag_to_hypergraph(dag)
            assert self.hypergraph.shape[1] == self.nr_parties, \
                ("The number of parties derived from the DAG is " +
                 f"{self.hypergraph.shape[1]} and from the specification of " +
                 f"outcomes it is {self.nr_parties} instead.")
        self.nr_sources = self.hypergraph.shape[0]

        if np.array(inflation_level_per_source).size == 0:
            if self.verbose > 0:
                print("The inflation level per source must be a non-empty list."
                      + " Defaulting to 1 (standard NPA).")
            self.inflation_level_per_source = np.array([1]*self.nr_sources)
        elif type(inflation_level_per_source) == int:
            self.inflation_level_per_source = \
                          np.array([inflation_level_per_source]*self.nr_sources)
        else:
            self.inflation_level_per_source = \
                                            np.array(inflation_level_per_source)
            assert self.nr_sources == len(self.inflation_level_per_source),    \
                  ("The number of sources, as described by the hypergraph and "
                   + "the list of inflation levels, do not coincide.")

        if not settings_per_party:
            if self.verbose > 0:
                print("No settings per party provided, assuming all parties " +
                      "have one setting.")
            self.settings_per_party = [1] * self.nr_parties
        else:
            self.settings_per_party = settings_per_party

        if not names:
            self.names = [chr(ord('A') + i) for i in range(self.nr_parties)]
        else:
            self.names = names
            assert len(self.names) == self.nr_parties, \
                ("The number of parties, as defined by the list of names and " +
                 "the hypergraph, do not coincide")
=======
            warn("Hypergraph must be a non-empty dict of lists. Defaulting to global source.")
            self.dag = {'h_global': self.names}
        else:
            self.dag = dag

        nodes_with_children = list(dag.keys())
        # NEW PROPERTY ADDED BY ELIE
        self.split_node_model = not set(nodes_with_children).isdisjoint(self.names)
        names_to_integers_dict = {party: position for position, party in enumerate(self.names)}
        adjacency_matrix = np.zeros((self.nr_parties, self.nr_parties), dtype=np.uint8)
        for parent in nodes_with_children:
            if parent in self.names:
                ii = names_to_integers_dict[parent]
                for child in dag[parent]:
                    jj = names_to_integers_dict[child]
                    adjacency_matrix[ii, jj] = 1
        # NEW PROPERTY ADDED BY ELIE
        self.parents_per_party = list(map(np.flatnonzero, adjacency_matrix.T))
        settings_per_party_as_lists = [[s] for s in self.private_settings_per_party]
        for (party_index, party_parents_indices) in enumerate(self.parents_per_party):
            settings_per_party_as_lists[party_index].extend(np.take(self.outcomes_per_party, party_parents_indices))
        self.settings_per_party = [np.prod(multisetting) for multisetting in settings_per_party_as_lists]

        extract_parent_values_from_effective_setting = []
        for i in range(self.nr_parties):
            extract_parent_values_from_effective_setting.append(dict(zip(
                range(self.settings_per_party[i]),
                np.ndindex(tuple(settings_per_party_as_lists[i])))))
        self.extract_parent_values_from_effective_setting = extract_parent_values_from_effective_setting

        actual_sources = [source for source in nodes_with_children if source not in self.names]
        self.nr_sources = len(actual_sources)
        hypergraph = np.zeros((self.nr_sources, self.nr_parties), dtype=np.uint8)
        for ii, source in enumerate(actual_sources):
            pos = [names_to_integers_dict[party] for party in dag[source]]
            hypergraph[ii, pos] = 1

        self.hypergraph = hypergraph

        assert self.hypergraph.shape[1] == self.nr_parties, \
            (f"The number of parties derived from the DAG is {self.hypergraph.shape[1]} and " +
             f"from the specification of outcomes it is {self.nr_parties} instead")

        if np.array(inflation_level_per_source).size == 0:
            if self.verbose > 0:
                print("Inflation level per source must be a non-empty list. Defaulting to 1 (standard NPA).")
            self.inflation_level_per_source = np.array([1] * self.nr_sources)
        elif type(inflation_level_per_source) == int:
            self.inflation_level_per_source = np.array([inflation_level_per_source] * self.nr_sources)
        else:
            self.inflation_level_per_source = np.array(inflation_level_per_source)
            assert self.nr_sources == len(self.inflation_level_per_source), ("The number of sources,"
                                                                             + " as described by the hypergraph and the list of inflation levels, does not coincide")
>>>>>>> 82087cd2

    def __repr__(self):
        return ("InflationProblem with " + str(self.hypergraph.tolist()) +
                " as hypergraph, " + str(self.outcomes_per_party) +
                " outcomes per party, " + str(self.settings_per_party) +
                " settings per party and " +
<<<<<<< HEAD
                str(self.inflation_level_per_source.tolist()) +
                " inflation copies per source.")

    def _dag_to_hypergraph(self, dag):
        """The DAG is given as a dictionary of the form {parent_node:
        List[children_nodes]}. If the DAG represents a network (i.e., it is a
        bipartite graph), it computes the hypergraph representation. Otherwise,
        it applies unpacking techniques to transform the DAG into a network, and
        tracks the constraints between the nodes in the unpacked network.

        Parameters
        ----------
        dag : Dict[str, str]
            The DAG representing the causal scenario.

        Returns
        -------
        Tuple[hypergraph, constraints]
            array with the hypergraph representation of the (unpacked)
            scenario and list of relations between the nodes in the
            unpacked hypergraph

        Raises
        ------
        Exception
            Currently non-network scenarios are not implemented.
        """
        sources = dag.keys()
        is_network = all([all([source not in drain for drain in dag.values()])
                          for source in sources])
        if is_network:
            parties = sorted(set(sum(dag.values(), [])))
            party_position = {party: pos for pos, party in enumerate(parties)}
            hypergraph = np.zeros((len(sources), len(parties)), dtype=np.uint8)
            for ii, source in enumerate(sources):
                pos = [party_position[party] for party in dag[source]]
                hypergraph[ii, pos] = 1
            return hypergraph, None
        else:
            raise Exception("The handling of non-network scenarios is not " +
                            "implemented yet")
=======
                str(self.inflation_level_per_source) +
                " inflation copies per source.")

    @methodtools.lru_cache(maxsize=None, typed=False)
    def is_knowable_q_split_node_check(self, monomial_as_2d_numpy_array: ArrayMonomial) -> bool:
        """
        We assume that the numpy vector-per-operator notation has:
        party_index in slot 0
        outcome_index in slot -1
        effective_setting_index in slot -2
        """
        # Parties start at #1 in our numpy vector notation, so we drop by one.
        parties_in_play = np.asarray(monomial_as_2d_numpy_array)[:, 0] - 1
        # assert len(parties_in_play) == len(
        #     set(parties_in_play)), 'The same party appears to be referenced more than once.'
        parents_referenced = set()
        for p in parties_in_play:
            parents_referenced.update(self.parents_per_party[p])
        if not parents_referenced.issubset(parties_in_play):
            # Case of not an ancestrally closed set.
            return False
        # Parties start at #1 in our numpy vector notation.
        outcomes_by_party = {(o[0] - 1): o[-1] for o in monomial_as_2d_numpy_array}
        for o in monomial_as_2d_numpy_array:
            party_index = o[0] - 1
            effective_setting_as_integer = o[-2]
            o_nonprivate_settings = self.extract_parent_values_from_effective_setting[
                                        party_index][effective_setting_as_integer][1:]
            for i, p_o in enumerate(self.parents_per_party[party_index]):
                if not o_nonprivate_settings[i] == outcomes_by_party[p_o]:
                    return False
        else:
            return True

    def rectify_fake_setting_atomic_factor(self, monomial_as_2d_numpy_array: ArrayMonomial) -> ArrayMonomial:
        # Parties start at #1 in initial numpy vector notation, we reset that.
        new_mon = np.array(monomial_as_2d_numpy_array, copy=False)  # Danger.
        for o in new_mon:
            party_index = o[0] - 1
            effective_setting_as_integer = o[-2]
            o_private_settings = self.extract_parent_values_from_effective_setting[
                party_index][effective_setting_as_integer][0]
            o[-2] = o_private_settings
            # o[0] = party_index #DO NOT LOWER PARTY INDEX AS PART OF SETTING RECTIFICATION
        return new_mon


if __name__ == "__main__":
    prob = InflationProblem(dag={'U_AB': ['A', 'B'],
                                 'U_AC': ['A', 'C'],
                                 'U_AD': ['A', 'D'],
                                 'C': ['D'],
                                 'A': ['B', 'C', 'D']},
                            outcomes_per_party=(2, 2, 2, 2),
                            settings_per_party=(3, 3, 3, 3),
                            inflation_level_per_source=(1, 1, 1),
                            order=('A', 'B', 'C', 'D'),
                            verbose=2)
    print(len(prob.extract_parent_values_from_effective_setting))
    print(prob.extract_parent_values_from_effective_setting[3])
>>>>>>> 82087cd2
<|MERGE_RESOLUTION|>--- conflicted
+++ resolved
@@ -18,14 +18,8 @@
 
 
 class InflationProblem(object):
-<<<<<<< HEAD
     """Class for enconding relevant details concerning the causal compatibility
     scenario.
-=======
-    """Class for encoding relevant details concerning the causal
-    compatibility scenario, e.g., DAG structure, number of inputs
-    per party, etc.
->>>>>>> 82087cd2
 
     Parameters
     ----------
@@ -37,26 +31,14 @@
     settings_per_party : list, optional
         Measurement setting cardinalities. By default ``1`` for all parties.
     inflation_level_per_source : list, optional
-<<<<<<< HEAD
         Number of copies per source in the inflated graph. By default ``1`` for
         all sources.
     names : List[int], optional
         Name of each party, default is alphabetical labels, e.g.,
         ``['A', 'B', ...]``.
-=======
-        Number of copies per source in the inflated graph, by default 1
-        for all sources.
-    order : List[int], optional
-        Name of each party, default is alphabetical labels,
-        e.g. ['A', 'B', ...]
->>>>>>> 82087cd2
     verbose : int, optional
         How much information to print. By default ``0``.
     """
-<<<<<<< HEAD
-    def __init__(self, dag=[], outcomes_per_party=[], settings_per_party=[],
-                 inflation_level_per_source=[], names=[], verbose=0):
-=======
 
     def __init__(self,
                  dag=None,
@@ -65,7 +47,6 @@
                  inflation_level_per_source=tuple(),
                  order=tuple(),
                  verbose=0):
->>>>>>> 82087cd2
         """Initialize the InflationProblem class.
         """
         self.verbose = verbose
@@ -115,51 +96,6 @@
             self.names = [chr(ord('A') + i) for i in range(self.nr_parties)]
 
         if not dag:
-<<<<<<< HEAD
-            if verbose > 0:
-                warn("Hypergraph must be a non-empty list of lists. " +
-                    "Defaulting to one global source.")
-            self.hypergraph = np.array([[1]*self.nr_parties], dtype=np.uint8)
-        else:
-            self.hypergraph, self.graph_equalities = \
-                                                    self._dag_to_hypergraph(dag)
-            assert self.hypergraph.shape[1] == self.nr_parties, \
-                ("The number of parties derived from the DAG is " +
-                 f"{self.hypergraph.shape[1]} and from the specification of " +
-                 f"outcomes it is {self.nr_parties} instead.")
-        self.nr_sources = self.hypergraph.shape[0]
-
-        if np.array(inflation_level_per_source).size == 0:
-            if self.verbose > 0:
-                print("The inflation level per source must be a non-empty list."
-                      + " Defaulting to 1 (standard NPA).")
-            self.inflation_level_per_source = np.array([1]*self.nr_sources)
-        elif type(inflation_level_per_source) == int:
-            self.inflation_level_per_source = \
-                          np.array([inflation_level_per_source]*self.nr_sources)
-        else:
-            self.inflation_level_per_source = \
-                                            np.array(inflation_level_per_source)
-            assert self.nr_sources == len(self.inflation_level_per_source),    \
-                  ("The number of sources, as described by the hypergraph and "
-                   + "the list of inflation levels, do not coincide.")
-
-        if not settings_per_party:
-            if self.verbose > 0:
-                print("No settings per party provided, assuming all parties " +
-                      "have one setting.")
-            self.settings_per_party = [1] * self.nr_parties
-        else:
-            self.settings_per_party = settings_per_party
-
-        if not names:
-            self.names = [chr(ord('A') + i) for i in range(self.nr_parties)]
-        else:
-            self.names = names
-            assert len(self.names) == self.nr_parties, \
-                ("The number of parties, as defined by the list of names and " +
-                 "the hypergraph, do not coincide")
-=======
             warn("Hypergraph must be a non-empty dict of lists. Defaulting to global source.")
             self.dag = {'h_global': self.names}
         else:
@@ -213,56 +149,12 @@
             self.inflation_level_per_source = np.array(inflation_level_per_source)
             assert self.nr_sources == len(self.inflation_level_per_source), ("The number of sources,"
                                                                              + " as described by the hypergraph and the list of inflation levels, does not coincide")
->>>>>>> 82087cd2
 
     def __repr__(self):
         return ("InflationProblem with " + str(self.hypergraph.tolist()) +
                 " as hypergraph, " + str(self.outcomes_per_party) +
                 " outcomes per party, " + str(self.settings_per_party) +
                 " settings per party and " +
-<<<<<<< HEAD
-                str(self.inflation_level_per_source.tolist()) +
-                " inflation copies per source.")
-
-    def _dag_to_hypergraph(self, dag):
-        """The DAG is given as a dictionary of the form {parent_node:
-        List[children_nodes]}. If the DAG represents a network (i.e., it is a
-        bipartite graph), it computes the hypergraph representation. Otherwise,
-        it applies unpacking techniques to transform the DAG into a network, and
-        tracks the constraints between the nodes in the unpacked network.
-
-        Parameters
-        ----------
-        dag : Dict[str, str]
-            The DAG representing the causal scenario.
-
-        Returns
-        -------
-        Tuple[hypergraph, constraints]
-            array with the hypergraph representation of the (unpacked)
-            scenario and list of relations between the nodes in the
-            unpacked hypergraph
-
-        Raises
-        ------
-        Exception
-            Currently non-network scenarios are not implemented.
-        """
-        sources = dag.keys()
-        is_network = all([all([source not in drain for drain in dag.values()])
-                          for source in sources])
-        if is_network:
-            parties = sorted(set(sum(dag.values(), [])))
-            party_position = {party: pos for pos, party in enumerate(parties)}
-            hypergraph = np.zeros((len(sources), len(parties)), dtype=np.uint8)
-            for ii, source in enumerate(sources):
-                pos = [party_position[party] for party in dag[source]]
-                hypergraph[ii, pos] = 1
-            return hypergraph, None
-        else:
-            raise Exception("The handling of non-network scenarios is not " +
-                            "implemented yet")
-=======
                 str(self.inflation_level_per_source) +
                 " inflation copies per source.")
 
@@ -322,5 +214,4 @@
                             order=('A', 'B', 'C', 'D'),
                             verbose=2)
     print(len(prob.extract_parent_values_from_effective_setting))
-    print(prob.extract_parent_values_from_effective_setting[3])
->>>>>>> 82087cd2
+    print(prob.extract_parent_values_from_effective_setting[3])