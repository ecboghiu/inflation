--- conflicted
+++ resolved
@@ -6,8 +6,7 @@
 from inflation import InflationProblem, InflationSDP, InflationLP
 from inflation.sdp.fast_npa import nb_remove_sandwich
 from inflation.sdp.quantum_tools import to_symbol
-from itertools import combinations, product, permutations
-
+from itertools import product, permutations
 
 
 class TestFunctions(unittest.TestCase):
@@ -134,7 +133,6 @@
                                    ["A", "B"]),
                          truth,
                          "to_symbol is not working as expected.")
-<<<<<<< HEAD
 
 
 class TestExtraConstraints(unittest.TestCase):
@@ -181,8 +179,8 @@
             self.sdp.reset("values")
             self.assertEqual(len(self.sdp.moment_inequalities), truth,
                              "The extra inequalities were not reset.")
-=======
-        
+
+
 class TestPhysicalMonomialGeneration(unittest.TestCase):
     def _old_party_physical_monomials(self, lp, party, max_monomial_length):
         """Generate all possible non-negative monomials for a given party composed
@@ -337,7 +335,4 @@
                 self.assertTrue(np.allclose(
                     scenario._compatible_measurements[np.ix_(_s_, _s_)],
                     np.ones((_dim,)*2)-np.eye(_dim)),
-                    "Measurements that are supposed to be compatible are not.")
-
-            
->>>>>>> 62e81eca
+                    "Measurements that are supposed to be compatible are not.")